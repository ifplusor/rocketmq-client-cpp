/*
 * Licensed to the Apache Software Foundation (ASF) under one or more
 * contributor license agreements.  See the NOTICE file distributed with
 * this work for additional information regarding copyright ownership.
 * The ASF licenses this file to You under the Apache License, Version 2.0
 * (the "License"); you may not use this file except in compliance with
 * the License.  You may obtain a copy of the License at
 *
 *     http://www.apache.org/licenses/LICENSE-2.0
 *
 * Unless required by applicable law or agreed to in writing, software
 * distributed under the License is distributed on an "AS IS" BASIS,
 * WITHOUT WARRANTIES OR CONDITIONS OF ANY KIND, either express or implied.
 * See the License for the specific language governing permissions and
 * limitations under the License.
 */
#ifndef __COMMAND_HEADER_H__
#define __COMMAND_HEADER_H__

#include <vector>

#include "CommandCustomHeader.h"
#include "DataBlock.h"

namespace rocketmq {

class GetRouteInfoRequestHeader : public CommandCustomHeader {
 public:
  GetRouteInfoRequestHeader(const std::string& _topic) : topic(_topic) {}

  void Encode(Json::Value& extFields) override;
  void SetDeclaredFieldOfCommandHeader(std::map<std::string, std::string>& requestMap) override;

 private:
  std::string topic;
};

class UnregisterClientRequestHeader : public CommandCustomHeader {
 public:
  UnregisterClientRequestHeader(std::string cID, std::string proGroup, std::string conGroup)
      : clientID(cID), producerGroup(proGroup), consumerGroup(conGroup) {}

  void Encode(Json::Value& extFields) override;
  void SetDeclaredFieldOfCommandHeader(std::map<std::string, std::string>& requestMap) override;

 private:
  std::string clientID;
  std::string producerGroup;  // nullable
  std::string consumerGroup;  // nullable
};

class CreateTopicRequestHeader : public CommandCustomHeader {
 public:
  CreateTopicRequestHeader() : readQueueNums(0), writeQueueNums(0), perm(0), topicSysFlag(-1), order(false) {}

  void Encode(Json::Value& extFields) override;
  void SetDeclaredFieldOfCommandHeader(std::map<std::string, std::string>& requestMap) override;

 public:
  std::string topic;
  std::string defaultTopic;
  int32_t readQueueNums;
  int32_t writeQueueNums;
  int32_t perm;
  std::string topicFilterType;
  int32_t topicSysFlag;  // nullable
  bool order;
};

class CheckTransactionStateRequestHeader : public CommandCustomHeader {
 public:
  CheckTransactionStateRequestHeader() : tranStateTableOffset(0), commitLogOffset(0) {}

  static CheckTransactionStateRequestHeader* Decode(std::map<std::string, std::string>& extFields);
  void SetDeclaredFieldOfCommandHeader(std::map<std::string, std::string>& requestMap) override;
  std::string toString() const;

 public:
  int64_t tranStateTableOffset;
  int64_t commitLogOffset;
  std::string msgId;          // nullable
  std::string transactionId;  // nullable
  std::string offsetMsgId;    // nullable
};

class EndTransactionRequestHeader : public CommandCustomHeader {
 public:
  EndTransactionRequestHeader()
      : tranStateTableOffset(0), commitLogOffset(0), commitOrRollback(0), fromTransactionCheck(false) {}

  void Encode(Json::Value& extFields) override;
  void SetDeclaredFieldOfCommandHeader(std::map<std::string, std::string>& requestMap) override;
  std::string toString() const;

 public:
  std::string producerGroup;
  int64_t tranStateTableOffset;
  int64_t commitLogOffset;
  int32_t commitOrRollback;
  bool fromTransactionCheck;  // nullable
  std::string msgId;
  std::string transactionId;  // nullable
};

class SendMessageRequestHeader : public CommandCustomHeader {
 public:
  SendMessageRequestHeader()
      : defaultTopicQueueNums(0),
        queueId(0),
        sysFlag(0),
        bornTimestamp(0),
        flag(0),
        reconsumeTimes(-1),
        unitMode(false),
<<<<<<< HEAD
        consumeRetryTimes(0),
        batch(false) {}
  virtual ~SendMessageRequestHeader() {}
  virtual void Encode(Json::Value& outData);
  virtual void SetDeclaredFieldOfCommandHeader(map<string, string>& requestMap);

 public:
  string producerGroup;
  string topic;
  string defaultTopic;
  int defaultTopicQueueNums;
  int queueId;
  int sysFlag;
  int64 bornTimestamp;
  int flag;
  string properties;
  int reconsumeTimes;
  bool unitMode;
  int consumeRetryTimes;
  bool batch;
};

//<!************************************************************************
class SendMessageRequestHeaderV2 : public CommandHeader {
 public:
  SendMessageRequestHeaderV2(SendMessageRequestHeader v1) {
    a = v1.producerGroup;
    b = v1.topic;
    c = v1.defaultTopic;
    d = v1.defaultTopicQueueNums;
    e = v1.queueId;
    f = v1.sysFlag;
    g = v1.bornTimestamp;
    h = v1.flag;
    i = v1.properties;
    j = v1.reconsumeTimes;
    k = v1.unitMode;
    l = v1.consumeRetryTimes;
    m = v1.batch;
  }
  SendMessageRequestHeaderV2() : d(0), e(0), f(0), g(0), h(0), j(0), k(false), l(16), m(false) {}
  virtual ~SendMessageRequestHeaderV2() {}
  virtual void Encode(Json::Value& outData);
  virtual void SetDeclaredFieldOfCommandHeader(map<string, string>& requestMap);
  virtual void CreateSendMessageRequestHeaderV1(SendMessageRequestHeader& v1);

 public:
  string a;  // producerGroup
  string b;  // topic;
  string c;  // defaultTopic;
  int d;     // defaultTopicQueueNums;
  int e;     // queueId;
  int f;     // sysFlag;
  int64 g;   // bornTimestamp;
  int h;     // flag;
  string i;  // properties;
  int j;     // reconsumeTimes;
  bool k;    // unitMode;
  int l;     // consumeRetryTimes;
  bool m;    // batch;
};

//<!************************************************************************
class SendMessageResponseHeader : public CommandHeader {
=======
        batch(false),
        maxReconsumeTimes(1) {}

  void Encode(Json::Value& extFields) override;
  void SetDeclaredFieldOfCommandHeader(std::map<std::string, std::string>& requestMap) override;

  int getReconsumeTimes();
  void setReconsumeTimes(int _reconsumeTimes);

 public:
  std::string producerGroup;
  std::string topic;
  std::string defaultTopic;
  int32_t defaultTopicQueueNums;
  int32_t queueId;
  int32_t sysFlag;
  int64_t bornTimestamp;
  int32_t flag;
  std::string properties;     // nullable
  int32_t reconsumeTimes;     // nullable
  bool unitMode;              // nullable
  bool batch;                 // nullable
  int32_t maxReconsumeTimes;  // nullable
};

class SendMessageRequestHeaderV2 : public CommandCustomHeader {
 public:
  static SendMessageRequestHeaderV2* createSendMessageRequestHeaderV2(SendMessageRequestHeader* v1);

  void Encode(Json::Value& outData) override;
  void SetDeclaredFieldOfCommandHeader(std::map<std::string, std::string>& requestMap) override;

 private:
  SendMessageRequestHeaderV2() {}

 public:
  std::string a;  // producerGroup
  std::string b;  // topic
  std::string c;  // defaultTopic
  int32_t d;      // defaultTopicQueueNums
  int32_t e;      // queueId
  int32_t f;      // sysFlag
  int64_t g;      // bornTimestamp
  int32_t h;      // flag
  std::string i;  // nullable, properties
  int32_t j;      // nullable, reconsumeTimes
  bool k;         // nullable, unitMode
  int32_t l;      // nullable, maxReconsumeTimes
  bool m;         // nullable, batch
};

class SendMessageResponseHeader : public CommandCustomHeader {
>>>>>>> 1fbe0ea9
 public:
  SendMessageResponseHeader() : queueId(0), queueOffset(0) {}

  static SendMessageResponseHeader* Decode(std::map<std::string, std::string>& extFields);
  void SetDeclaredFieldOfCommandHeader(std::map<std::string, std::string>& requestMap) override;

 public:
  std::string msgId;
  int32_t queueId;
  int64_t queueOffset;
  std::string transactionId;  // nullable
};

class PullMessageRequestHeader : public CommandCustomHeader {
 public:
  PullMessageRequestHeader()
      : queueId(0),
        queueOffset(0),
        maxMsgNums(0),
        sysFlag(0),
        commitOffset(0),
        suspendTimeoutMillis(0),
        subVersion(0) {}

  void Encode(Json::Value& extFields) override;
  void SetDeclaredFieldOfCommandHeader(std::map<std::string, std::string>& requestMap) override;

 public:
  std::string consumerGroup;
  std::string topic;
  int32_t queueId;
  int64_t queueOffset;
  int32_t maxMsgNums;
  int32_t sysFlag;
  int64_t commitOffset;
  int64_t suspendTimeoutMillis;
  std::string subscription;  // nullable
  int64_t subVersion;
  std::string expressionType;  // nullable
};

class PullMessageResponseHeader : public CommandCustomHeader {
 public:
  PullMessageResponseHeader() : suggestWhichBrokerId(0), nextBeginOffset(0), minOffset(0), maxOffset(0) {}

  static PullMessageResponseHeader* Decode(std::map<std::string, std::string>& extFields);
  void SetDeclaredFieldOfCommandHeader(std::map<std::string, std::string>& requestMap) override;

 public:
  int64_t suggestWhichBrokerId;
  int64_t nextBeginOffset;
  int64_t minOffset;
  int64_t maxOffset;
};

class GetConsumerListByGroupResponseHeader : public CommandCustomHeader {
 public:
  void Encode(Json::Value& extFields) override;
  void SetDeclaredFieldOfCommandHeader(std::map<std::string, std::string>& requestMap) override;
};

class GetMinOffsetRequestHeader : public CommandCustomHeader {
 public:
  GetMinOffsetRequestHeader() : queueId(0) {}

  void Encode(Json::Value& extFields) override;
  void SetDeclaredFieldOfCommandHeader(std::map<std::string, std::string>& requestMap) override;

 public:
  std::string topic;
  int32_t queueId;
};

class GetMinOffsetResponseHeader : public CommandCustomHeader {
 public:
  GetMinOffsetResponseHeader() : offset(0) {}

  static GetMinOffsetResponseHeader* Decode(std::map<std::string, std::string>& extFields);
  void SetDeclaredFieldOfCommandHeader(std::map<std::string, std::string>& requestMap) override;

 public:
  int64_t offset;
};

class GetMaxOffsetRequestHeader : public CommandCustomHeader {
 public:
  GetMaxOffsetRequestHeader() : queueId(0) {}

  void Encode(Json::Value& extFields) override;
  void SetDeclaredFieldOfCommandHeader(std::map<std::string, std::string>& requestMap) override;

 public:
  std::string topic;
  int32_t queueId;
};

class GetMaxOffsetResponseHeader : public CommandCustomHeader {
 public:
  GetMaxOffsetResponseHeader() : offset(0) {}

  static GetMaxOffsetResponseHeader* Decode(std::map<std::string, std::string>& extFields);
  void SetDeclaredFieldOfCommandHeader(std::map<std::string, std::string>& requestMap) override;

 public:
  int64_t offset;
};

class SearchOffsetRequestHeader : public CommandCustomHeader {
 public:
  SearchOffsetRequestHeader() : queueId(0), timestamp(0) {}

  void Encode(Json::Value& extFields) override;
  void SetDeclaredFieldOfCommandHeader(std::map<std::string, std::string>& requestMap) override;

 public:
  std::string topic;
  int32_t queueId;
  int64_t timestamp;
};

class SearchOffsetResponseHeader : public CommandCustomHeader {
 public:
  SearchOffsetResponseHeader() : offset(0) {}

  static SearchOffsetResponseHeader* Decode(std::map<std::string, std::string>& extFields);
  void SetDeclaredFieldOfCommandHeader(std::map<std::string, std::string>& requestMap) override;

 public:
  int64_t offset;
};

class ViewMessageRequestHeader : public CommandCustomHeader {
 public:
  ViewMessageRequestHeader() : offset(0) {}

  void Encode(Json::Value& extFields) override;
  void SetDeclaredFieldOfCommandHeader(std::map<std::string, std::string>& requestMap) override;

 public:
  int64_t offset;
};

class GetEarliestMsgStoretimeRequestHeader : public CommandCustomHeader {
 public:
  GetEarliestMsgStoretimeRequestHeader() : queueId(0) {}

  void Encode(Json::Value& extFields) override;
  void SetDeclaredFieldOfCommandHeader(std::map<std::string, std::string>& requestMap) override;

 public:
  std::string topic;
  int32_t queueId;
};

class GetEarliestMsgStoretimeResponseHeader : public CommandCustomHeader {
 public:
  GetEarliestMsgStoretimeResponseHeader() : timestamp(0) {}

  static GetEarliestMsgStoretimeResponseHeader* Decode(std::map<std::string, std::string>& extFields);
  void SetDeclaredFieldOfCommandHeader(std::map<std::string, std::string>& requestMap) override;

 public:
  int64_t timestamp;
};

class GetConsumerListByGroupRequestHeader : public CommandCustomHeader {
 public:
  void Encode(Json::Value& extFields) override;
  void SetDeclaredFieldOfCommandHeader(std::map<std::string, std::string>& requestMap) override;

 public:
  std::string consumerGroup;
};

class QueryConsumerOffsetRequestHeader : public CommandCustomHeader {
 public:
  QueryConsumerOffsetRequestHeader() : queueId(0) {}

  void Encode(Json::Value& extFields) override;
  void SetDeclaredFieldOfCommandHeader(std::map<std::string, std::string>& requestMap) override;

 public:
  std::string consumerGroup;
  std::string topic;
  int32_t queueId;
};

class QueryConsumerOffsetResponseHeader : public CommandCustomHeader {
 public:
  QueryConsumerOffsetResponseHeader() : offset(0) {}

  static QueryConsumerOffsetResponseHeader* Decode(std::map<std::string, std::string>& extFields);
  void SetDeclaredFieldOfCommandHeader(std::map<std::string, std::string>& requestMap) override;

 public:
  int64_t offset;
};

class UpdateConsumerOffsetRequestHeader : public CommandCustomHeader {
 public:
  UpdateConsumerOffsetRequestHeader() : queueId(0), commitOffset(0) {}

  void Encode(Json::Value& extFields) override;
  void SetDeclaredFieldOfCommandHeader(std::map<std::string, std::string>& requestMap) override;

 public:
  std::string consumerGroup;
  std::string topic;
  int32_t queueId;
  int64_t commitOffset;
};

class ConsumerSendMsgBackRequestHeader : public CommandCustomHeader {
 public:
  ConsumerSendMsgBackRequestHeader() : offset(0), delayLevel(0), unitMode(false), maxReconsumeTimes(-1) {}

  void Encode(Json::Value& extFields) override;
  void SetDeclaredFieldOfCommandHeader(std::map<std::string, std::string>& requestMap) override;

 public:
<<<<<<< HEAD
  string group;
  int delayLevel;
  int64 offset;
  bool unitMode = false;
  string originMsgId;
  string originTopic;
  int maxReconsumeTimes = 16;
=======
  int64_t offset;
  std::string group;
  int32_t delayLevel;
  std::string originMsgId;  // nullable
  std::string originTopic;  // nullable
  bool unitMode;
  int32_t maxReconsumeTimes;  // nullable
>>>>>>> 1fbe0ea9
};

class GetConsumerListByGroupResponseBody : public CommandCustomHeader {
 public:
  static GetConsumerListByGroupResponseBody* Decode(MemoryBlock& mem);
  void SetDeclaredFieldOfCommandHeader(std::map<std::string, std::string>& requestMap) override;

 public:
  std::vector<std::string> consumerIdList;
};

class ResetOffsetRequestHeader : public CommandCustomHeader {
 public:
  ResetOffsetRequestHeader() : timestamp(0), isForce(false) {}

  static ResetOffsetRequestHeader* Decode(std::map<std::string, std::string>& extFields);

  const std::string getTopic() const;
  void setTopic(const std::string& tmp);

  const std::string getGroup() const;
  void setGroup(const std::string& tmp);

  const int64_t getTimeStamp() const;
  void setTimeStamp(const int64_t& tmp);

  const bool getForceFlag() const;
  void setForceFlag(const bool& tmp);

 private:
  std::string topic;
  std::string group;
  int64_t timestamp;
  bool isForce;
};

class GetConsumerRunningInfoRequestHeader : public CommandCustomHeader {
 public:
  GetConsumerRunningInfoRequestHeader() : jstackEnable(false) {}

  static GetConsumerRunningInfoRequestHeader* Decode(std::map<std::string, std::string>& extFields);
  void Encode(Json::Value& extFields) override;
  void SetDeclaredFieldOfCommandHeader(std::map<std::string, std::string>& requestMap) override;

  const std::string getConsumerGroup() const;
  void setConsumerGroup(const std::string& consumerGroup);

  const std::string getClientId() const;
  void setClientId(const std::string& clientId);

  const bool isJstackEnable() const;
  void setJstackEnable(const bool& jstackEnable);

 private:
  std::string consumerGroup;
  std::string clientId;
  bool jstackEnable;  // nullable
};

class NotifyConsumerIdsChangedRequestHeader : public CommandCustomHeader {
 public:
  static NotifyConsumerIdsChangedRequestHeader* Decode(std::map<std::string, std::string>& extFields);

  const std::string getConsumerGroup() const;
  void setConsumerGroup(const std::string& tmp);

 private:
  std::string consumerGroup;
};

}  // namespace rocketmq

#endif  // __COMMAND_HEADER_H__<|MERGE_RESOLUTION|>--- conflicted
+++ resolved
@@ -112,72 +112,6 @@
         flag(0),
         reconsumeTimes(-1),
         unitMode(false),
-<<<<<<< HEAD
-        consumeRetryTimes(0),
-        batch(false) {}
-  virtual ~SendMessageRequestHeader() {}
-  virtual void Encode(Json::Value& outData);
-  virtual void SetDeclaredFieldOfCommandHeader(map<string, string>& requestMap);
-
- public:
-  string producerGroup;
-  string topic;
-  string defaultTopic;
-  int defaultTopicQueueNums;
-  int queueId;
-  int sysFlag;
-  int64 bornTimestamp;
-  int flag;
-  string properties;
-  int reconsumeTimes;
-  bool unitMode;
-  int consumeRetryTimes;
-  bool batch;
-};
-
-//<!************************************************************************
-class SendMessageRequestHeaderV2 : public CommandHeader {
- public:
-  SendMessageRequestHeaderV2(SendMessageRequestHeader v1) {
-    a = v1.producerGroup;
-    b = v1.topic;
-    c = v1.defaultTopic;
-    d = v1.defaultTopicQueueNums;
-    e = v1.queueId;
-    f = v1.sysFlag;
-    g = v1.bornTimestamp;
-    h = v1.flag;
-    i = v1.properties;
-    j = v1.reconsumeTimes;
-    k = v1.unitMode;
-    l = v1.consumeRetryTimes;
-    m = v1.batch;
-  }
-  SendMessageRequestHeaderV2() : d(0), e(0), f(0), g(0), h(0), j(0), k(false), l(16), m(false) {}
-  virtual ~SendMessageRequestHeaderV2() {}
-  virtual void Encode(Json::Value& outData);
-  virtual void SetDeclaredFieldOfCommandHeader(map<string, string>& requestMap);
-  virtual void CreateSendMessageRequestHeaderV1(SendMessageRequestHeader& v1);
-
- public:
-  string a;  // producerGroup
-  string b;  // topic;
-  string c;  // defaultTopic;
-  int d;     // defaultTopicQueueNums;
-  int e;     // queueId;
-  int f;     // sysFlag;
-  int64 g;   // bornTimestamp;
-  int h;     // flag;
-  string i;  // properties;
-  int j;     // reconsumeTimes;
-  bool k;    // unitMode;
-  int l;     // consumeRetryTimes;
-  bool m;    // batch;
-};
-
-//<!************************************************************************
-class SendMessageResponseHeader : public CommandHeader {
-=======
         batch(false),
         maxReconsumeTimes(1) {}
 
@@ -230,7 +164,6 @@
 };
 
 class SendMessageResponseHeader : public CommandCustomHeader {
->>>>>>> 1fbe0ea9
  public:
   SendMessageResponseHeader() : queueId(0), queueOffset(0) {}
 
@@ -451,15 +384,6 @@
   void SetDeclaredFieldOfCommandHeader(std::map<std::string, std::string>& requestMap) override;
 
  public:
-<<<<<<< HEAD
-  string group;
-  int delayLevel;
-  int64 offset;
-  bool unitMode = false;
-  string originMsgId;
-  string originTopic;
-  int maxReconsumeTimes = 16;
-=======
   int64_t offset;
   std::string group;
   int32_t delayLevel;
@@ -467,7 +391,6 @@
   std::string originTopic;  // nullable
   bool unitMode;
   int32_t maxReconsumeTimes;  // nullable
->>>>>>> 1fbe0ea9
 };
 
 class GetConsumerListByGroupResponseBody : public CommandCustomHeader {
