<<<<<<< HEAD
/*
 * Licensed to the Apache Software Foundation (ASF) under one or more
 * contributor license agreements.  See the NOTICE file distributed with
 * this work for additional information regarding copyright ownership.
 * The ASF licenses this file to You under the Apache License, Version 2.0
 * (the "License"); you may not use this file except in compliance with
 * the License.  You may obtain a copy of the License at
 *
 *     http://www.apache.org/licenses/LICENSE-2.0
 *
 * Unless required by applicable law or agreed to in writing, software
 * distributed under the License is distributed on an "AS IS" BASIS,
 * WITHOUT WARRANTIES OR CONDITIONS OF ANY KIND, either express or implied.
 * See the License for the specific language governing permissions and
 * limitations under the License.
 */

#include "CommandHeader.h"
#include <cstdlib>
#include <sstream>
#include "Logging.h"
#include "UtilAll.h"

namespace rocketmq {
//<!************************************************************************
void GetRouteInfoRequestHeader::Encode(Json::Value& outData) {
  outData["topic"] = topic;
}

void GetRouteInfoRequestHeader::SetDeclaredFieldOfCommandHeader(map<string, string>& requestMap) {
  requestMap.insert(pair<string, string>("topic", topic));
}
//<!***************************************************************************
void UnregisterClientRequestHeader::Encode(Json::Value& outData) {
  outData["clientID"] = clientID;
  outData["producerGroup"] = producerGroup;
  outData["consumerGroup"] = consumerGroup;
}

void UnregisterClientRequestHeader::SetDeclaredFieldOfCommandHeader(map<string, string>& requestMap) {
  requestMap.insert(pair<string, string>("clientID", clientID));
  requestMap.insert(pair<string, string>("producerGroup", producerGroup));
  requestMap.insert(pair<string, string>("consumerGroup", consumerGroup));
}
//<!************************************************************************
void CreateTopicRequestHeader::Encode(Json::Value& outData) {
  outData["topic"] = topic;
  outData["defaultTopic"] = defaultTopic;
  outData["readQueueNums"] = readQueueNums;
  outData["writeQueueNums"] = writeQueueNums;
  outData["perm"] = perm;
  outData["topicFilterType"] = topicFilterType;
}
void CreateTopicRequestHeader::SetDeclaredFieldOfCommandHeader(map<string, string>& requestMap) {
  requestMap.insert(pair<string, string>("topic", topic));
  requestMap.insert(pair<string, string>("defaultTopic", defaultTopic));
  requestMap.insert(pair<string, string>("readQueueNums", UtilAll::to_string(readQueueNums)));
  requestMap.insert(pair<string, string>("writeQueueNums", UtilAll::to_string(writeQueueNums)));
  requestMap.insert(pair<string, string>("perm", UtilAll::to_string(perm)));
  requestMap.insert(pair<string, string>("topicFilterType", topicFilterType));
}

void CheckTransactionStateRequestHeader::Encode(Json::Value& outData) {}

CommandHeader* CheckTransactionStateRequestHeader::Decode(Json::Value& ext) {
  CheckTransactionStateRequestHeader* h = new CheckTransactionStateRequestHeader();
  Json::Value& tempValue = ext["msgId"];
  if (tempValue.isString()) {
    h->m_msgId = tempValue.asString();
  }

  tempValue = ext["transactionId"];
  if (tempValue.isString()) {
    h->m_transactionId = tempValue.asString();
  }

  tempValue = ext["offsetMsgId"];
  if (tempValue.isString()) {
    h->m_offsetMsgId = tempValue.asString();
  }

  tempValue = ext["tranStateTableOffset"];
  if (tempValue.isString()) {
    h->m_tranStateTableOffset = UtilAll::str2ll(tempValue.asCString());
  }

  tempValue = ext["commitLogOffset"];
  if (tempValue.isString()) {
    h->m_commitLogOffset = UtilAll::str2ll(tempValue.asCString());
  }

  return h;
}

void CheckTransactionStateRequestHeader::SetDeclaredFieldOfCommandHeader(map<string, string>& requestMap) {
  requestMap.insert(pair<string, string>("msgId", m_msgId));
  requestMap.insert(pair<string, string>("transactionId", m_transactionId));
  requestMap.insert(pair<string, string>("offsetMsgId", m_offsetMsgId));
  requestMap.insert(pair<string, string>("commitLogOffset", UtilAll::to_string(m_commitLogOffset)));
  requestMap.insert(pair<string, string>("tranStateTableOffset", UtilAll::to_string(m_tranStateTableOffset)));
}

std::string CheckTransactionStateRequestHeader::toString() {
  stringstream ss;
  ss << "CheckTransactionStateRequestHeader:";
  ss << " msgId:" << m_msgId;
  ss << " transactionId:" << m_transactionId;
  ss << " offsetMsgId:" << m_offsetMsgId;
  ss << " commitLogOffset:" << m_commitLogOffset;
  ss << " tranStateTableOffset:" << m_tranStateTableOffset;
  return ss.str();
}

void EndTransactionRequestHeader::Encode(Json::Value& outData) {
  outData["msgId"] = m_msgId;
  outData["transactionId"] = m_transactionId;
  outData["producerGroup"] = m_producerGroup;
  outData["tranStateTableOffset"] = UtilAll::to_string(m_tranStateTableOffset);
  outData["commitLogOffset"] = UtilAll::to_string(m_commitLogOffset);
  outData["commitOrRollback"] = UtilAll::to_string(m_commitOrRollback);
  outData["fromTransactionCheck"] = UtilAll::to_string(m_fromTransactionCheck);
}

void EndTransactionRequestHeader::SetDeclaredFieldOfCommandHeader(map<string, string>& requestMap) {
  requestMap.insert(pair<string, string>("msgId", m_msgId));
  requestMap.insert(pair<string, string>("transactionId", m_transactionId));
  requestMap.insert(pair<string, string>("producerGroup", m_producerGroup));
  requestMap.insert(pair<string, string>("tranStateTableOffset", UtilAll::to_string(m_tranStateTableOffset)));
  requestMap.insert(pair<string, string>("commitLogOffset", UtilAll::to_string(m_commitLogOffset)));
  requestMap.insert(pair<string, string>("commitOrRollback", UtilAll::to_string(m_commitOrRollback)));
  requestMap.insert(pair<string, string>("fromTransactionCheck", UtilAll::to_string(m_fromTransactionCheck)));
}

std::string EndTransactionRequestHeader::toString() {
  stringstream ss;
  ss << "EndTransactionRequestHeader:";
  ss << " m_msgId:" << m_msgId;
  ss << " m_transactionId:" << m_transactionId;
  ss << " m_producerGroup:" << m_producerGroup;
  ss << " m_tranStateTableOffset:" << m_tranStateTableOffset;
  ss << " m_commitLogOffset:" << m_commitLogOffset;
  ss << " m_commitOrRollback:" << m_commitOrRollback;
  ss << " m_fromTransactionCheck:" << m_fromTransactionCheck;
  return ss.str();
}

//<!************************************************************************
void SendMessageRequestHeader::Encode(Json::Value& outData) {
  outData["producerGroup"] = producerGroup;
  outData["topic"] = topic;
  outData["defaultTopic"] = defaultTopic;
  outData["defaultTopicQueueNums"] = defaultTopicQueueNums;
  outData["queueId"] = queueId;
  outData["sysFlag"] = sysFlag;
  outData["bornTimestamp"] = UtilAll::to_string(bornTimestamp);
  outData["flag"] = flag;
  outData["properties"] = properties;
  outData["reconsumeTimes"] = UtilAll::to_string(reconsumeTimes);
  outData["unitMode"] = UtilAll::to_string(unitMode);
  outData["batch"] = UtilAll::to_string(batch);
}

void SendMessageRequestHeader::SetDeclaredFieldOfCommandHeader(map<string, string>& requestMap) {
  LOG_DEBUG(
      "SendMessageRequestHeader producerGroup is:%s,topic is:%s, defaulttopic "
      "is:%s, properties is:%s,UtilAll::to_string( defaultTopicQueueNums) "
      "is:%s,UtilAll::to_string( queueId):%s, UtilAll::to_string( sysFlag) "
      "is:%s, UtilAll::to_string( bornTimestamp) is:%s,UtilAll::to_string( "
      "flag) is:%s",
      producerGroup.c_str(), topic.c_str(), defaultTopic.c_str(), properties.c_str(),
      UtilAll::to_string(defaultTopicQueueNums).c_str(), UtilAll::to_string(queueId).c_str(),
      UtilAll::to_string(sysFlag).c_str(), UtilAll::to_string(bornTimestamp).c_str(), UtilAll::to_string(flag).c_str());

  requestMap.insert(pair<string, string>("producerGroup", producerGroup));
  requestMap.insert(pair<string, string>("topic", topic));
  requestMap.insert(pair<string, string>("defaultTopic", defaultTopic));
  requestMap.insert(pair<string, string>("defaultTopicQueueNums", UtilAll::to_string(defaultTopicQueueNums)));
  requestMap.insert(pair<string, string>("queueId", UtilAll::to_string(queueId)));
  requestMap.insert(pair<string, string>("sysFlag", UtilAll::to_string(sysFlag)));
  requestMap.insert(pair<string, string>("bornTimestamp", UtilAll::to_string(bornTimestamp)));
  requestMap.insert(pair<string, string>("flag", UtilAll::to_string(flag)));
  requestMap.insert(pair<string, string>("properties", properties));
  requestMap.insert(pair<string, string>("reconsumeTimes", UtilAll::to_string(reconsumeTimes)));
  requestMap.insert(pair<string, string>("unitMode", UtilAll::to_string(unitMode)));
  requestMap.insert(pair<string, string>("batch", UtilAll::to_string(batch)));
}

//<!************************************************************************
void SendMessageRequestHeaderV2::Encode(Json::Value& outData) {
  outData["a"] = a;                      // string producerGroup;
  outData["b"] = b;                      // string topic;
  outData["c"] = c;                      // string defaultTopic;
  outData["d"] = d;                      // int defaultTopicQueueNums;
  outData["e"] = e;                      // int queueId;
  outData["f"] = f;                      // int sysFlag;
  outData["g"] = UtilAll::to_string(g);  // int64 bornTimestamp;
  outData["h"] = h;                      // int flag;
  outData["i"] = i;                      // string properties;
  outData["j"] = UtilAll::to_string(j);  // int reconsumeTimes;
  outData["k"] = UtilAll::to_string(k);  // bool unitMode;
  outData["l"] = l;                      // int consumeRetryTimes;
  outData["m"] = UtilAll::to_string(m);  // bool batch;
}

void SendMessageRequestHeaderV2::SetDeclaredFieldOfCommandHeader(map<string, string>& requestMap) {
  LOG_DEBUG(
      "SendMessageRequestHeaderV2 producerGroup is:%s,topic is:%s, defaulttopic "
      "is:%s, properties is:%s,UtilAll::to_string( defaultTopicQueueNums) "
      "is:%s,UtilAll::to_string( queueId):%s, UtilAll::to_string( sysFlag) "
      "is:%s, UtilAll::to_string( bornTimestamp) is:%s,UtilAll::to_string( "
      "flag) is:%s,UtilAll::to_string( reconsumeTimes) is:%s,UtilAll::to_string( unitMode) is:%s,UtilAll::to_string( "
      "batch) is:%s",
      a.c_str(), b.c_str(), c.c_str(), i.c_str(), UtilAll::to_string(d).c_str(), UtilAll::to_string(e).c_str(),
      UtilAll::to_string(f).c_str(), UtilAll::to_string(g).c_str(), UtilAll::to_string(g).c_str(),
      UtilAll::to_string(j).c_str(), UtilAll::to_string(k).c_str(), UtilAll::to_string(m).c_str());

  requestMap.insert(pair<string, string>("a", a));
  requestMap.insert(pair<string, string>("b", b));
  requestMap.insert(pair<string, string>("c", c));
  requestMap.insert(pair<string, string>("d", UtilAll::to_string(d)));
  requestMap.insert(pair<string, string>("e", UtilAll::to_string(e)));
  requestMap.insert(pair<string, string>("f", UtilAll::to_string(f)));
  requestMap.insert(pair<string, string>("g", UtilAll::to_string(g)));
  requestMap.insert(pair<string, string>("h", UtilAll::to_string(h)));
  requestMap.insert(pair<string, string>("i", i));
  requestMap.insert(pair<string, string>("j", UtilAll::to_string(j)));
  requestMap.insert(pair<string, string>("k", UtilAll::to_string(k)));
  requestMap.insert(pair<string, string>("l", UtilAll::to_string(l)));
  requestMap.insert(pair<string, string>("m", UtilAll::to_string(m)));
}
void SendMessageRequestHeaderV2::CreateSendMessageRequestHeaderV1(SendMessageRequestHeader& v1) {
  v1.producerGroup = a;
  v1.topic = b;
  v1.defaultTopic = c;
  v1.defaultTopicQueueNums = d;
  v1.queueId = e;
  v1.sysFlag = f;
  v1.bornTimestamp = g;
  v1.flag = h;
  v1.properties = i;
  v1.reconsumeTimes = j;
  v1.unitMode = k;
  v1.consumeRetryTimes = l;
  v1.batch = m;
}
//<!************************************************************************
CommandHeader* SendMessageResponseHeader::Decode(Json::Value& ext) {
  SendMessageResponseHeader* h = new SendMessageResponseHeader();

  Json::Value& tempValue = ext["msgId"];
  if (tempValue.isString()) {
    h->msgId = tempValue.asString();
  }

  tempValue = ext["queueId"];
  if (tempValue.isString()) {
    h->queueId = atoi(tempValue.asCString());
  }

  tempValue = ext["queueOffset"];
  if (tempValue.isString()) {
    h->queueOffset = UtilAll::str2ll(tempValue.asCString());
  }
  return h;
}

void SendMessageResponseHeader::SetDeclaredFieldOfCommandHeader(map<string, string>& requestMap) {
  requestMap.insert(pair<string, string>("msgId", msgId));
  requestMap.insert(pair<string, string>("queueId", UtilAll::to_string(queueId)));
  requestMap.insert(pair<string, string>("queueOffset", UtilAll::to_string(queueOffset)));
}
//<!************************************************************************
void PullMessageRequestHeader::Encode(Json::Value& outData) {
  outData["consumerGroup"] = consumerGroup;
  outData["topic"] = topic;
  outData["queueId"] = queueId;
  outData["queueOffset"] = UtilAll::to_string(queueOffset);
  outData["maxMsgNums"] = maxMsgNums;
  outData["sysFlag"] = sysFlag;
  outData["commitOffset"] = UtilAll::to_string(commitOffset);
  outData["subVersion"] = UtilAll::to_string(subVersion);
  outData["suspendTimeoutMillis"] = UtilAll::to_string(suspendTimeoutMillis);
  outData["subscription"] = subscription;
}

void PullMessageRequestHeader::SetDeclaredFieldOfCommandHeader(map<string, string>& requestMap) {
  requestMap.insert(pair<string, string>("consumerGroup", consumerGroup));
  requestMap.insert(pair<string, string>("topic", topic));
  requestMap.insert(pair<string, string>("queueId", UtilAll::to_string(queueId)));
  requestMap.insert(pair<string, string>("queueOffset", UtilAll::to_string(queueOffset)));
  requestMap.insert(pair<string, string>("maxMsgNums", UtilAll::to_string(maxMsgNums)));
  requestMap.insert(pair<string, string>("sysFlag", UtilAll::to_string(sysFlag)));
  requestMap.insert(pair<string, string>("commitOffset", UtilAll::to_string(commitOffset)));
  requestMap.insert(pair<string, string>("subVersion", UtilAll::to_string(subVersion)));
  requestMap.insert(pair<string, string>("suspendTimeoutMillis", UtilAll::to_string(suspendTimeoutMillis)));
  requestMap.insert(pair<string, string>("subscription", subscription));
}
//<!************************************************************************
CommandHeader* PullMessageResponseHeader::Decode(Json::Value& ext) {
  PullMessageResponseHeader* h = new PullMessageResponseHeader();

  Json::Value& tempValue = ext["suggestWhichBrokerId"];
  if (tempValue.isString()) {
    h->suggestWhichBrokerId = UtilAll::str2ll(tempValue.asCString());
  }

  tempValue = ext["nextBeginOffset"];
  if (tempValue.isString()) {
    h->nextBeginOffset = UtilAll::str2ll(tempValue.asCString());
  }

  tempValue = ext["minOffset"];
  if (tempValue.isString()) {
    h->minOffset = UtilAll::str2ll(tempValue.asCString());
  }

  tempValue = ext["maxOffset"];
  if (tempValue.isString()) {
    h->maxOffset = UtilAll::str2ll(tempValue.asCString());
  }

  return h;
}

void PullMessageResponseHeader::SetDeclaredFieldOfCommandHeader(map<string, string>& requestMap) {
  requestMap.insert(pair<string, string>("suggestWhichBrokerId", UtilAll::to_string(suggestWhichBrokerId)));
  requestMap.insert(pair<string, string>("nextBeginOffset", UtilAll::to_string(nextBeginOffset)));
  requestMap.insert(pair<string, string>("minOffset", UtilAll::to_string(minOffset)));
  requestMap.insert(pair<string, string>("maxOffset", UtilAll::to_string(maxOffset)));
}
//<!************************************************************************
void GetConsumerListByGroupResponseHeader::Encode(Json::Value& outData) {
  // outData = "{}";
}

void GetConsumerListByGroupResponseHeader::SetDeclaredFieldOfCommandHeader(map<string, string>& requestMap) {}
//<!***************************************************************************
void GetMinOffsetRequestHeader::Encode(Json::Value& outData) {
  outData["topic"] = topic;
  outData["queueId"] = queueId;
}

void GetMinOffsetRequestHeader::SetDeclaredFieldOfCommandHeader(map<string, string>& requestMap) {
  requestMap.insert(pair<string, string>("topic", topic));
  requestMap.insert(pair<string, string>("queueId", UtilAll::to_string(queueId)));
}
//<!***************************************************************************
CommandHeader* GetMinOffsetResponseHeader::Decode(Json::Value& ext) {
  GetMinOffsetResponseHeader* h = new GetMinOffsetResponseHeader();

  Json::Value& tempValue = ext["offset"];
  if (tempValue.isString()) {
    h->offset = UtilAll::str2ll(tempValue.asCString());
  }
  return h;
}

void GetMinOffsetResponseHeader::SetDeclaredFieldOfCommandHeader(map<string, string>& requestMap) {
  requestMap.insert(pair<string, string>("offset", UtilAll::to_string(offset)));
}
//<!***************************************************************************
void GetMaxOffsetRequestHeader::Encode(Json::Value& outData) {
  outData["topic"] = topic;
  outData["queueId"] = queueId;
}

void GetMaxOffsetRequestHeader::SetDeclaredFieldOfCommandHeader(map<string, string>& requestMap) {
  requestMap.insert(pair<string, string>("topic", topic));
  requestMap.insert(pair<string, string>("queueId", UtilAll::to_string(queueId)));
}
//<!***************************************************************************
CommandHeader* GetMaxOffsetResponseHeader::Decode(Json::Value& ext) {
  GetMaxOffsetResponseHeader* h = new GetMaxOffsetResponseHeader();

  Json::Value& tempValue = ext["offset"];
  if (tempValue.isString()) {
    h->offset = UtilAll::str2ll(tempValue.asCString());
  }
  return h;
}

void GetMaxOffsetResponseHeader::SetDeclaredFieldOfCommandHeader(map<string, string>& requestMap) {
  requestMap.insert(pair<string, string>("offset", UtilAll::to_string(offset)));
}
//<!***************************************************************************
void SearchOffsetRequestHeader::Encode(Json::Value& outData) {
  outData["topic"] = topic;
  outData["queueId"] = queueId;
  outData["timestamp"] = UtilAll::to_string(timestamp);
}

void SearchOffsetRequestHeader::SetDeclaredFieldOfCommandHeader(map<string, string>& requestMap) {
  requestMap.insert(pair<string, string>("topic", topic));
  requestMap.insert(pair<string, string>("queueId", UtilAll::to_string(queueId)));
  requestMap.insert(pair<string, string>("timestamp", UtilAll::to_string(timestamp)));
}
//<!***************************************************************************
CommandHeader* SearchOffsetResponseHeader::Decode(Json::Value& ext) {
  SearchOffsetResponseHeader* h = new SearchOffsetResponseHeader();

  Json::Value& tempValue = ext["offset"];
  if (tempValue.isString()) {
    h->offset = UtilAll::str2ll(tempValue.asCString());
  }
  return h;
}

void SearchOffsetResponseHeader::SetDeclaredFieldOfCommandHeader(map<string, string>& requestMap) {
  requestMap.insert(pair<string, string>("offset", UtilAll::to_string(offset)));
}
//<!***************************************************************************
void ViewMessageRequestHeader::Encode(Json::Value& outData) {
  outData["offset"] = UtilAll::to_string(offset);
}

void ViewMessageRequestHeader::SetDeclaredFieldOfCommandHeader(map<string, string>& requestMap) {
  requestMap.insert(pair<string, string>("offset", UtilAll::to_string(offset)));
}
//<!***************************************************************************
void GetEarliestMsgStoretimeRequestHeader::Encode(Json::Value& outData) {
  outData["topic"] = topic;
  outData["queueId"] = queueId;
}

void GetEarliestMsgStoretimeRequestHeader::SetDeclaredFieldOfCommandHeader(map<string, string>& requestMap) {
  requestMap.insert(pair<string, string>("topic", topic));
  requestMap.insert(pair<string, string>("queueId", UtilAll::to_string(queueId)));
}
//<!***************************************************************************
CommandHeader* GetEarliestMsgStoretimeResponseHeader::Decode(Json::Value& ext) {
  GetEarliestMsgStoretimeResponseHeader* h = new GetEarliestMsgStoretimeResponseHeader();

  Json::Value& tempValue = ext["timestamp"];
  if (tempValue.isString()) {
    h->timestamp = UtilAll::str2ll(tempValue.asCString());
  }
  return h;
}

void GetEarliestMsgStoretimeResponseHeader::SetDeclaredFieldOfCommandHeader(map<string, string>& requestMap) {
  requestMap.insert(pair<string, string>("timestamp", UtilAll::to_string(timestamp)));
}
//<!***************************************************************************
void GetConsumerListByGroupRequestHeader::Encode(Json::Value& outData) {
  outData["consumerGroup"] = consumerGroup;
}

void GetConsumerListByGroupRequestHeader::SetDeclaredFieldOfCommandHeader(map<string, string>& requestMap) {
  requestMap.insert(pair<string, string>("consumerGroup", consumerGroup));
}
//<!***************************************************************************
void QueryConsumerOffsetRequestHeader::Encode(Json::Value& outData) {
  outData["consumerGroup"] = consumerGroup;
  outData["topic"] = topic;
  outData["queueId"] = queueId;
}

void QueryConsumerOffsetRequestHeader::SetDeclaredFieldOfCommandHeader(map<string, string>& requestMap) {
  requestMap.insert(pair<string, string>("consumerGroup", consumerGroup));
  requestMap.insert(pair<string, string>("topic", topic));
  requestMap.insert(pair<string, string>("queueId", UtilAll::to_string(queueId)));
}
//<!***************************************************************************
CommandHeader* QueryConsumerOffsetResponseHeader::Decode(Json::Value& ext) {
  QueryConsumerOffsetResponseHeader* h = new QueryConsumerOffsetResponseHeader();
  Json::Value& tempValue = ext["offset"];
  if (tempValue.isString()) {
    h->offset = UtilAll::str2ll(tempValue.asCString());
  }
  return h;
}

void QueryConsumerOffsetResponseHeader::SetDeclaredFieldOfCommandHeader(map<string, string>& requestMap) {
  requestMap.insert(pair<string, string>("offset", UtilAll::to_string(offset)));
}
//<!***************************************************************************
void UpdateConsumerOffsetRequestHeader::Encode(Json::Value& outData) {
  outData["consumerGroup"] = consumerGroup;
  outData["topic"] = topic;
  outData["queueId"] = queueId;
  outData["commitOffset"] = UtilAll::to_string(commitOffset);
}

void UpdateConsumerOffsetRequestHeader::SetDeclaredFieldOfCommandHeader(map<string, string>& requestMap) {
  requestMap.insert(pair<string, string>("consumerGroup", consumerGroup));
  requestMap.insert(pair<string, string>("topic", topic));
  requestMap.insert(pair<string, string>("queueId", UtilAll::to_string(queueId)));
  requestMap.insert(pair<string, string>("commitOffset", UtilAll::to_string(commitOffset)));
}
//<!***************************************************************************
void ConsumerSendMsgBackRequestHeader::Encode(Json::Value& outData) {
  outData["group"] = group;
  outData["delayLevel"] = delayLevel;
  outData["offset"] = UtilAll::to_string(offset);
  outData["unitMode"] = UtilAll::to_string(unitMode);
  outData["originMsgId"] = originMsgId;
  outData["originTopic"] = originTopic;
  outData["maxReconsumeTimes"] = maxReconsumeTimes;
}

void ConsumerSendMsgBackRequestHeader::SetDeclaredFieldOfCommandHeader(map<string, string>& requestMap) {
  requestMap.insert(pair<string, string>("group", group));
  requestMap.insert(pair<string, string>("delayLevel", UtilAll::to_string(delayLevel)));
  requestMap.insert(pair<string, string>("offset", UtilAll::to_string(offset)));
  requestMap.insert(pair<string, string>("unitMode", UtilAll::to_string(unitMode)));
  requestMap.insert(pair<string, string>("originMsgId", originMsgId));
  requestMap.insert(pair<string, string>("originTopic", originTopic));
  requestMap.insert(pair<string, string>("maxReconsumeTimes", UtilAll::to_string(maxReconsumeTimes)));
}
//<!***************************************************************************
void GetConsumerListByGroupResponseBody::Decode(const MemoryBlock* mem, vector<string>& cids) {
  cids.clear();
  //<! decode;
  const char* const pData = static_cast<const char*>(mem->getData());

  Json::Reader reader;
  Json::Value root;
  if (!reader.parse(pData, root)) {
    LOG_ERROR("GetConsumerListByGroupResponse error");
    return;
  }

  Json::Value ids = root["consumerIdList"];
  for (unsigned int i = 0; i < ids.size(); i++) {
    if (ids[i].isString()) {
      cids.push_back(ids[i].asString());
    }
  }
}

void GetConsumerListByGroupResponseBody::SetDeclaredFieldOfCommandHeader(map<string, string>& requestMap) {}

void ResetOffsetRequestHeader::setTopic(const string& tmp) {
  topic = tmp;
}

void ResetOffsetRequestHeader::setGroup(const string& tmp) {
  group = tmp;
}

void ResetOffsetRequestHeader::setTimeStamp(const int64& tmp) {
  timestamp = tmp;
}

void ResetOffsetRequestHeader::setForceFlag(const bool& tmp) {
  isForce = tmp;
}

const string ResetOffsetRequestHeader::getTopic() const {
  return topic;
}

const string ResetOffsetRequestHeader::getGroup() const {
  return group;
}

const int64 ResetOffsetRequestHeader::getTimeStamp() const {
  return timestamp;
}

const bool ResetOffsetRequestHeader::getForceFlag() const {
  return isForce;
}

CommandHeader* ResetOffsetRequestHeader::Decode(Json::Value& ext) {
  ResetOffsetRequestHeader* h = new ResetOffsetRequestHeader();

  Json::Value& tempValue = ext["topic"];
  if (tempValue.isString()) {
    h->topic = tempValue.asString();
  }

  tempValue = ext["group"];
  if (tempValue.isString()) {
    h->group = tempValue.asString();
  }

  tempValue = ext["timestamp"];
  if (tempValue.isString()) {
    h->timestamp = UtilAll::str2ll(tempValue.asCString());
  }

  tempValue = ext["isForce"];
  if (tempValue.isString()) {
    h->isForce = UtilAll::to_bool(tempValue.asCString());
  }
  LOG_INFO("topic:%s, group:%s, timestamp:%lld, isForce:%d", h->topic.c_str(), h->group.c_str(), h->timestamp,
           h->isForce);
  return h;
}

CommandHeader* GetConsumerRunningInfoRequestHeader::Decode(Json::Value& ext) {
  GetConsumerRunningInfoRequestHeader* h = new GetConsumerRunningInfoRequestHeader();

  Json::Value& tempValue = ext["consumerGroup"];
  if (tempValue.isString()) {
    h->consumerGroup = tempValue.asString();
  }

  tempValue = ext["clientId"];
  if (tempValue.isString()) {
    h->clientId = tempValue.asString();
  }

  tempValue = ext["jstackEnable"];
  if (tempValue.isBool()) {
    h->jstackEnable = tempValue.asBool();
  } else if (tempValue.isString()) {
    h->jstackEnable = UtilAll::to_bool(tempValue.asCString());
  }
  LOG_INFO("consumerGroup:%s, clientId:%s,  jstackEnable:%d", h->consumerGroup.c_str(), h->clientId.c_str(),
           h->jstackEnable);
  return h;
}

void GetConsumerRunningInfoRequestHeader::Encode(Json::Value& outData) {
  outData["consumerGroup"] = consumerGroup;
  outData["clientId"] = clientId;
  outData["jstackEnable"] = jstackEnable;
}

void GetConsumerRunningInfoRequestHeader::SetDeclaredFieldOfCommandHeader(map<string, string>& requestMap) {
  requestMap.insert(pair<string, string>("consumerGroup", consumerGroup));
  requestMap.insert(pair<string, string>("clientId", clientId));
  requestMap.insert(pair<string, string>("jstackEnable", UtilAll::to_string(jstackEnable)));
}

const string GetConsumerRunningInfoRequestHeader::getConsumerGroup() const {
  return consumerGroup;
}

void GetConsumerRunningInfoRequestHeader::setConsumerGroup(const string& Group) {
  consumerGroup = Group;
}

const string GetConsumerRunningInfoRequestHeader::getClientId() const {
  return clientId;
}

void GetConsumerRunningInfoRequestHeader::setClientId(const string& input_clientId) {
  clientId = input_clientId;
}

const bool GetConsumerRunningInfoRequestHeader::isJstackEnable() const {
  return jstackEnable;
}

void GetConsumerRunningInfoRequestHeader::setJstackEnable(const bool& input_jstackEnable) {
  jstackEnable = input_jstackEnable;
}

CommandHeader* NotifyConsumerIdsChangedRequestHeader::Decode(Json::Value& ext) {
  NotifyConsumerIdsChangedRequestHeader* h = new NotifyConsumerIdsChangedRequestHeader();

  Json::Value& tempValue = ext["consumerGroup"];
  if (tempValue.isString()) {
    h->consumerGroup = tempValue.asString();
  }

  return h;
}

void NotifyConsumerIdsChangedRequestHeader::setGroup(const string& tmp) {
  consumerGroup = tmp;
}
const string NotifyConsumerIdsChangedRequestHeader::getGroup() const {
  return consumerGroup;
}

//<!************************************************************************
}  // namespace rocketmq
=======
/*
 * Licensed to the Apache Software Foundation (ASF) under one or more
 * contributor license agreements.  See the NOTICE file distributed with
 * this work for additional information regarding copyright ownership.
 * The ASF licenses this file to You under the Apache License, Version 2.0
 * (the "License"); you may not use this file except in compliance with
 * the License.  You may obtain a copy of the License at
 *
 *     http://www.apache.org/licenses/LICENSE-2.0
 *
 * Unless required by applicable law or agreed to in writing, software
 * distributed under the License is distributed on an "AS IS" BASIS,
 * WITHOUT WARRANTIES OR CONDITIONS OF ANY KIND, either express or implied.
 * See the License for the specific language governing permissions and
 * limitations under the License.
 */
#include "CommandHeader.h"

#include <sstream>

#include "Logging.h"
#include "MQClientException.h"
#include "RemotingSerializable.h"
#include "UtilAll.h"

namespace rocketmq {

//######################################
// GetRouteInfoRequestHeader
//######################################

void GetRouteInfoRequestHeader::Encode(Json::Value& extFields) {
  extFields["topic"] = topic;
}

void GetRouteInfoRequestHeader::SetDeclaredFieldOfCommandHeader(std::map<std::string, std::string>& requestMap) {
  requestMap.emplace("topic", topic);
}

//######################################
// UnregisterClientRequestHeader
//######################################

void UnregisterClientRequestHeader::Encode(Json::Value& extFields) {
  extFields["clientID"] = clientID;
  if (!producerGroup.empty()) {
    extFields["producerGroup"] = producerGroup;
  }
  if (!consumerGroup.empty()) {
    extFields["consumerGroup"] = consumerGroup;
  }
}

void UnregisterClientRequestHeader::SetDeclaredFieldOfCommandHeader(std::map<std::string, std::string>& requestMap) {
  requestMap.emplace("clientID", clientID);
  if (!producerGroup.empty()) {
    requestMap.emplace("producerGroup", producerGroup);
  }
  if (!consumerGroup.empty()) {
    requestMap.emplace("consumerGroup", consumerGroup);
  }
}

//######################################
// CreateTopicRequestHeader
//######################################

void CreateTopicRequestHeader::Encode(Json::Value& extFields) {
  extFields["topic"] = topic;
  extFields["defaultTopic"] = defaultTopic;
  extFields["readQueueNums"] = UtilAll::to_string(readQueueNums);
  extFields["writeQueueNums"] = UtilAll::to_string(writeQueueNums);
  extFields["perm"] = UtilAll::to_string(perm);
  extFields["topicFilterType"] = topicFilterType;
  if (topicSysFlag != -1) {
    extFields["topicSysFlag"] = UtilAll::to_string(topicSysFlag);
  }
  extFields["order"] = UtilAll::to_string(order);
}

void CreateTopicRequestHeader::SetDeclaredFieldOfCommandHeader(std::map<std::string, std::string>& requestMap) {
  requestMap.emplace("topic", topic);
  requestMap.emplace("defaultTopic", defaultTopic);
  requestMap.emplace("readQueueNums", UtilAll::to_string(readQueueNums));
  requestMap.emplace("writeQueueNums", UtilAll::to_string(writeQueueNums));
  requestMap.emplace("perm", UtilAll::to_string(perm));
  requestMap.emplace("topicFilterType", topicFilterType);
  if (topicSysFlag != -1) {
    requestMap.emplace("topicSysFlag", UtilAll::to_string(topicSysFlag));
  }
  requestMap.emplace("order", UtilAll::to_string(order));
}

//######################################
// CheckTransactionStateRequestHeader
//######################################

CheckTransactionStateRequestHeader* CheckTransactionStateRequestHeader::Decode(
    std::map<std::string, std::string>& extFields) {
  std::unique_ptr<CheckTransactionStateRequestHeader> header(new CheckTransactionStateRequestHeader());
  header->tranStateTableOffset = std::stoll(extFields.at("tranStateTableOffset"));
  header->commitLogOffset = std::stoll(extFields.at("commitLogOffset"));

  auto it = extFields.find("msgId");
  if (it != extFields.end()) {
    header->msgId = it->second;
  }

  it = extFields.find("transactionId");
  if (it != extFields.end()) {
    header->transactionId = it->second;
  }

  it = extFields.find("offsetMsgId");
  if (it != extFields.end()) {
    header->offsetMsgId = it->second;
  }

  return header.release();
}

void CheckTransactionStateRequestHeader::SetDeclaredFieldOfCommandHeader(
    std::map<std::string, std::string>& requestMap) {
  // TODO: unnecessary
  requestMap.emplace("tranStateTableOffset", UtilAll::to_string(tranStateTableOffset));
  requestMap.emplace("commitLogOffset", UtilAll::to_string(commitLogOffset));
  requestMap.emplace("msgId", msgId);
  requestMap.emplace("transactionId", transactionId);
  requestMap.emplace("offsetMsgId", offsetMsgId);
}

std::string CheckTransactionStateRequestHeader::toString() const {
  std::stringstream ss;
  ss << "CheckTransactionStateRequestHeader:";
  ss << " tranStateTableOffset:" << tranStateTableOffset;
  ss << " commitLogOffset:" << commitLogOffset;
  ss << " msgId:" << msgId;
  ss << " transactionId:" << transactionId;
  ss << " offsetMsgId:" << offsetMsgId;
  return ss.str();
}

//######################################
// EndTransactionRequestHeader
//######################################

void EndTransactionRequestHeader::Encode(Json::Value& extFields) {
  extFields["producerGroup"] = producerGroup;
  extFields["tranStateTableOffset"] = UtilAll::to_string(tranStateTableOffset);
  extFields["commitLogOffset"] = UtilAll::to_string(commitLogOffset);
  extFields["commitOrRollback"] = UtilAll::to_string(commitOrRollback);
  extFields["fromTransactionCheck"] = UtilAll::to_string(fromTransactionCheck);
  extFields["msgId"] = msgId;
  if (!transactionId.empty()) {
    extFields["transactionId"] = transactionId;
  }
}

void EndTransactionRequestHeader::SetDeclaredFieldOfCommandHeader(std::map<std::string, std::string>& requestMap) {
  requestMap.emplace("producerGroup", producerGroup);
  requestMap.emplace("tranStateTableOffset", UtilAll::to_string(tranStateTableOffset));
  requestMap.emplace("commitLogOffset", UtilAll::to_string(commitLogOffset));
  requestMap.emplace("commitOrRollback", UtilAll::to_string(commitOrRollback));
  requestMap.emplace("fromTransactionCheck", UtilAll::to_string(fromTransactionCheck));
  requestMap.emplace("msgId", msgId);
  if (!transactionId.empty()) {
    requestMap.emplace("transactionId", transactionId);
  }
}

std::string EndTransactionRequestHeader::toString() const {
  std::stringstream ss;
  ss << "EndTransactionRequestHeader:";
  ss << " m_producerGroup:" << producerGroup;
  ss << " m_tranStateTableOffset:" << tranStateTableOffset;
  ss << " m_commitLogOffset:" << commitLogOffset;
  ss << " m_commitOrRollback:" << commitOrRollback;
  ss << " m_fromTransactionCheck:" << fromTransactionCheck;
  ss << " m_msgId:" << msgId;
  ss << " m_transactionId:" << transactionId;
  return ss.str();
}

//######################################
// SendMessageRequestHeader
//######################################

void SendMessageRequestHeader::Encode(Json::Value& extFields) {
  extFields["producerGroup"] = producerGroup;
  extFields["topic"] = topic;
  extFields["defaultTopic"] = defaultTopic;
  extFields["defaultTopicQueueNums"] = UtilAll::to_string(defaultTopicQueueNums);
  extFields["queueId"] = UtilAll::to_string(queueId);
  extFields["sysFlag"] = UtilAll::to_string(sysFlag);
  extFields["bornTimestamp"] = UtilAll::to_string(bornTimestamp);
  extFields["flag"] = UtilAll::to_string(flag);
  if (!properties.empty()) {
    extFields["properties"] = properties;
  }
  if (reconsumeTimes != -1) {
    extFields["reconsumeTimes"] = UtilAll::to_string(reconsumeTimes);
  }
  extFields["unitMode"] = UtilAll::to_string(unitMode);
  extFields["batch"] = UtilAll::to_string(batch);
  if (maxReconsumeTimes != -1) {
    extFields["maxReconsumeTimes"] = UtilAll::to_string(maxReconsumeTimes);
  }
}

void SendMessageRequestHeader::SetDeclaredFieldOfCommandHeader(std::map<std::string, std::string>& requestMap) {
  LOG_DEBUG_NEW(
      "SendMessageRequestHeader producerGroup:{}, topic:%s, defaulttopic:{}, properties:{}, "
      "defaultTopicQueueNums:{}, queueId:{}, sysFlag:{}, bornTimestamp:{}, flag:{}",
      producerGroup, topic, defaultTopic, properties, defaultTopicQueueNums, queueId, sysFlag, bornTimestamp, flag);

  requestMap.emplace("producerGroup", producerGroup);
  requestMap.emplace("topic", topic);
  requestMap.emplace("defaultTopic", defaultTopic);
  requestMap.emplace("defaultTopicQueueNums", UtilAll::to_string(defaultTopicQueueNums));
  requestMap.emplace("queueId", UtilAll::to_string(queueId));
  requestMap.emplace("sysFlag", UtilAll::to_string(sysFlag));
  requestMap.emplace("bornTimestamp", UtilAll::to_string(bornTimestamp));
  requestMap.emplace("flag", UtilAll::to_string(flag));
  if (!properties.empty()) {
    requestMap.emplace("properties", properties);
  }
  if (reconsumeTimes != -1) {
    requestMap.emplace("reconsumeTimes", UtilAll::to_string(reconsumeTimes));
  }
  requestMap.emplace("unitMode", UtilAll::to_string(unitMode));
  requestMap.emplace("batch", UtilAll::to_string(batch));
  if (maxReconsumeTimes != -1) {
    requestMap.emplace("maxReconsumeTimes", UtilAll::to_string(maxReconsumeTimes));
  }
}

int SendMessageRequestHeader::getReconsumeTimes() {
  return reconsumeTimes;
}

void SendMessageRequestHeader::setReconsumeTimes(int _reconsumeTimes) {
  reconsumeTimes = _reconsumeTimes;
}

//######################################
// SendMessageRequestHeaderV2
//######################################

SendMessageRequestHeaderV2* SendMessageRequestHeaderV2::createSendMessageRequestHeaderV2(SendMessageRequestHeader* v1) {
  SendMessageRequestHeaderV2* v2 = new SendMessageRequestHeaderV2();
  v2->a = v1->producerGroup;
  v2->b = v1->topic;
  v2->c = v1->defaultTopic;
  v2->d = v1->defaultTopicQueueNums;
  v2->e = v1->queueId;
  v2->f = v1->sysFlag;
  v2->g = v1->bornTimestamp;
  v2->h = v1->flag;
  v2->i = v1->properties;
  v2->j = v1->reconsumeTimes;
  v2->k = v1->unitMode;
  v2->l = v1->maxReconsumeTimes;
  v2->m = v1->batch;
  return v2;
}

void SendMessageRequestHeaderV2::Encode(Json::Value& extFields) {
  extFields["a"] = a;
  extFields["b"] = b;
  extFields["c"] = c;
  extFields["d"] = UtilAll::to_string(d);
  extFields["e"] = UtilAll::to_string(e);
  extFields["f"] = UtilAll::to_string(f);
  extFields["g"] = UtilAll::to_string(g);
  extFields["h"] = UtilAll::to_string(h);
  if (!i.empty()) {
    extFields["i"] = i;
  }
  if (j != -1) {
    extFields["j"] = UtilAll::to_string(j);
  }
  extFields["k"] = UtilAll::to_string(k);
  if (l != -1) {
    extFields["l"] = UtilAll::to_string(l);
  }
  extFields["m"] = UtilAll::to_string(m);
}

void SendMessageRequestHeaderV2::SetDeclaredFieldOfCommandHeader(std::map<std::string, std::string>& requestMap) {
  requestMap.emplace("a", a);
  requestMap.emplace("b", b);
  requestMap.emplace("c", c);
  requestMap.emplace("d", UtilAll::to_string(d));
  requestMap.emplace("e", UtilAll::to_string(e));
  requestMap.emplace("f", UtilAll::to_string(f));
  requestMap.emplace("g", UtilAll::to_string(g));
  requestMap.emplace("h", UtilAll::to_string(h));
  if (!i.empty()) {
    requestMap.emplace("i", i);
  }
  if (j != -1) {
    requestMap.emplace("j", UtilAll::to_string(j));
  }
  requestMap.emplace("k", UtilAll::to_string(k));
  if (l != -1) {
    requestMap.emplace("l", UtilAll::to_string(l));
  }
  requestMap.emplace("m", UtilAll::to_string(m));
}

//######################################
// SendMessageResponseHeader
//######################################

SendMessageResponseHeader* SendMessageResponseHeader::Decode(std::map<std::string, std::string>& extFields) {
  std::unique_ptr<SendMessageResponseHeader> header(new SendMessageResponseHeader());
  header->msgId = extFields.at("msgId");
  header->queueId = std::stoi(extFields.at("queueId"));
  header->queueOffset = std::stoll(extFields.at("queueOffset"));

  auto it = extFields.find("transactionId");
  if (it != extFields.end()) {
    header->transactionId = it->second;
  }

  return header.release();
}

void SendMessageResponseHeader::SetDeclaredFieldOfCommandHeader(std::map<std::string, std::string>& requestMap) {
  // TODO: unnecessary
  requestMap.emplace("msgId", msgId);
  requestMap.emplace("queueId", UtilAll::to_string(queueId));
  requestMap.emplace("queueOffset", UtilAll::to_string(queueOffset));
  requestMap.emplace("transactionId", transactionId);
}

//######################################
// PullMessageRequestHeader
//######################################

void PullMessageRequestHeader::Encode(Json::Value& extFields) {
  extFields["consumerGroup"] = consumerGroup;
  extFields["topic"] = topic;
  extFields["queueId"] = queueId;
  extFields["queueOffset"] = UtilAll::to_string(queueOffset);
  extFields["maxMsgNums"] = maxMsgNums;
  extFields["sysFlag"] = sysFlag;
  extFields["commitOffset"] = UtilAll::to_string(commitOffset);
  extFields["suspendTimeoutMillis"] = UtilAll::to_string(suspendTimeoutMillis);
  if (!subscription.empty()) {
    extFields["subscription"] = subscription;
  }
  extFields["subVersion"] = UtilAll::to_string(subVersion);
  if (!expressionType.empty()) {
    extFields["expressionType"] = expressionType;
  }
}

void PullMessageRequestHeader::SetDeclaredFieldOfCommandHeader(std::map<std::string, std::string>& requestMap) {
  requestMap.emplace("consumerGroup", consumerGroup);
  requestMap.emplace("topic", topic);
  requestMap.emplace("queueId", UtilAll::to_string(queueId));
  requestMap.emplace("queueOffset", UtilAll::to_string(queueOffset));
  requestMap.emplace("maxMsgNums", UtilAll::to_string(maxMsgNums));
  requestMap.emplace("sysFlag", UtilAll::to_string(sysFlag));
  requestMap.emplace("commitOffset", UtilAll::to_string(commitOffset));
  requestMap.emplace("suspendTimeoutMillis", UtilAll::to_string(suspendTimeoutMillis));
  if (!subscription.empty()) {
    requestMap.emplace("subscription", subscription);
  }
  requestMap.emplace("subVersion", UtilAll::to_string(subVersion));
  if (!expressionType.empty()) {
    requestMap.emplace("expressionType", expressionType);
  }
}

//######################################
// PullMessageResponseHeader
//######################################

PullMessageResponseHeader* PullMessageResponseHeader::Decode(std::map<std::string, std::string>& extFields) {
  std::unique_ptr<PullMessageResponseHeader> header(new PullMessageResponseHeader());
  header->suggestWhichBrokerId = std::stoll(extFields.at("suggestWhichBrokerId"));
  header->nextBeginOffset = std::stoll(extFields.at("nextBeginOffset"));
  header->minOffset = std::stoll(extFields.at("minOffset"));
  header->maxOffset = std::stoll(extFields.at("maxOffset"));
  return header.release();
}

void PullMessageResponseHeader::SetDeclaredFieldOfCommandHeader(std::map<std::string, std::string>& requestMap) {
  // TODO: unnecessary
  requestMap.emplace("suggestWhichBrokerId", UtilAll::to_string(suggestWhichBrokerId));
  requestMap.emplace("nextBeginOffset", UtilAll::to_string(nextBeginOffset));
  requestMap.emplace("minOffset", UtilAll::to_string(minOffset));
  requestMap.emplace("maxOffset", UtilAll::to_string(maxOffset));
}

//######################################
// GetConsumerListByGroupResponseHeader
//######################################

void GetConsumerListByGroupResponseHeader::Encode(Json::Value& extFields) {}

void GetConsumerListByGroupResponseHeader::SetDeclaredFieldOfCommandHeader(
    std::map<std::string, std::string>& requestMap) {}

//######################################
// GetMinOffsetRequestHeader
//######################################

void GetMinOffsetRequestHeader::Encode(Json::Value& extFields) {
  extFields["topic"] = topic;
  extFields["queueId"] = UtilAll::to_string(queueId);
}

void GetMinOffsetRequestHeader::SetDeclaredFieldOfCommandHeader(std::map<std::string, std::string>& requestMap) {
  requestMap.emplace("topic", topic);
  requestMap.emplace("queueId", UtilAll::to_string(queueId));
}

//######################################
// GetMinOffsetResponseHeader
//######################################

GetMinOffsetResponseHeader* GetMinOffsetResponseHeader::Decode(std::map<std::string, std::string>& extFields) {
  std::unique_ptr<GetMinOffsetResponseHeader> header(new GetMinOffsetResponseHeader());
  header->offset = std::stoll(extFields.at("offset"));
  return header.release();
}

void GetMinOffsetResponseHeader::SetDeclaredFieldOfCommandHeader(std::map<std::string, std::string>& requestMap) {
  // TODO: unnecessary
  requestMap.emplace("offset", UtilAll::to_string(offset));
}

//######################################
// GetMaxOffsetRequestHeader
//######################################

void GetMaxOffsetRequestHeader::Encode(Json::Value& extFields) {
  extFields["topic"] = topic;
  extFields["queueId"] = UtilAll::to_string(queueId);
}

void GetMaxOffsetRequestHeader::SetDeclaredFieldOfCommandHeader(std::map<std::string, std::string>& requestMap) {
  requestMap.emplace("topic", topic);
  requestMap.emplace("queueId", UtilAll::to_string(queueId));
}

//######################################
// GetMaxOffsetResponseHeader
//######################################

GetMaxOffsetResponseHeader* GetMaxOffsetResponseHeader::Decode(std::map<std::string, std::string>& extFields) {
  std::unique_ptr<GetMaxOffsetResponseHeader> header(new GetMaxOffsetResponseHeader());
  header->offset = std::stoll(extFields.at("offset"));
  return header.release();
}

void GetMaxOffsetResponseHeader::SetDeclaredFieldOfCommandHeader(std::map<std::string, std::string>& requestMap) {
  // TODO: unnecessary
  requestMap.emplace("offset", UtilAll::to_string(offset));
}

//######################################
// SearchOffsetRequestHeader
//######################################

void SearchOffsetRequestHeader::Encode(Json::Value& extFields) {
  extFields["topic"] = topic;
  extFields["queueId"] = UtilAll::to_string(queueId);
  extFields["timestamp"] = UtilAll::to_string(timestamp);
}

void SearchOffsetRequestHeader::SetDeclaredFieldOfCommandHeader(std::map<std::string, std::string>& requestMap) {
  requestMap.emplace("topic", topic);
  requestMap.emplace("queueId", UtilAll::to_string(queueId));
  requestMap.emplace("timestamp", UtilAll::to_string(timestamp));
}

//######################################
// SearchOffsetResponseHeader
//######################################

SearchOffsetResponseHeader* SearchOffsetResponseHeader::Decode(std::map<std::string, std::string>& extFields) {
  std::unique_ptr<SearchOffsetResponseHeader> header(new SearchOffsetResponseHeader());
  header->offset = std::stoll(extFields.at("offset"));
  return header.release();
}

void SearchOffsetResponseHeader::SetDeclaredFieldOfCommandHeader(std::map<std::string, std::string>& requestMap) {
  // TODO: unnecessary
  requestMap.emplace("offset", UtilAll::to_string(offset));
}

//######################################
// ViewMessageRequestHeader
//######################################

void ViewMessageRequestHeader::Encode(Json::Value& extFields) {
  extFields["offset"] = UtilAll::to_string(offset);
}

void ViewMessageRequestHeader::SetDeclaredFieldOfCommandHeader(std::map<std::string, std::string>& requestMap) {
  requestMap.emplace("offset", UtilAll::to_string(offset));
}

//######################################
// GetEarliestMsgStoretimeRequestHeader
//######################################

void GetEarliestMsgStoretimeRequestHeader::Encode(Json::Value& extFields) {
  extFields["topic"] = topic;
  extFields["queueId"] = UtilAll::to_string(queueId);
}

void GetEarliestMsgStoretimeRequestHeader::SetDeclaredFieldOfCommandHeader(
    std::map<std::string, std::string>& requestMap) {
  requestMap.emplace("topic", topic);
  requestMap.emplace("queueId", UtilAll::to_string(queueId));
}

//######################################
// GetEarliestMsgStoretimeResponseHeader
//######################################

GetEarliestMsgStoretimeResponseHeader* GetEarliestMsgStoretimeResponseHeader::Decode(
    std::map<std::string, std::string>& extFields) {
  std::unique_ptr<GetEarliestMsgStoretimeResponseHeader> header(new GetEarliestMsgStoretimeResponseHeader());
  header->timestamp = std::stoll(extFields.at("timestamp"));
  return header.release();
}

void GetEarliestMsgStoretimeResponseHeader::SetDeclaredFieldOfCommandHeader(
    std::map<std::string, std::string>& requestMap) {
  // TODO: unnecessary
  requestMap.emplace("timestamp", UtilAll::to_string(timestamp));
}

//######################################
// GetConsumerListByGroupRequestHeader
//######################################

void GetConsumerListByGroupRequestHeader::Encode(Json::Value& extFields) {
  extFields["consumerGroup"] = consumerGroup;
}

void GetConsumerListByGroupRequestHeader::SetDeclaredFieldOfCommandHeader(
    std::map<std::string, std::string>& requestMap) {
  requestMap.emplace("consumerGroup", consumerGroup);
}

//######################################
// QueryConsumerOffsetRequestHeader
//######################################

void QueryConsumerOffsetRequestHeader::Encode(Json::Value& extFields) {
  extFields["consumerGroup"] = consumerGroup;
  extFields["topic"] = topic;
  extFields["queueId"] = UtilAll::to_string(queueId);
}

void QueryConsumerOffsetRequestHeader::SetDeclaredFieldOfCommandHeader(std::map<std::string, std::string>& requestMap) {
  requestMap.emplace("consumerGroup", consumerGroup);
  requestMap.emplace("topic", topic);
  requestMap.emplace("queueId", UtilAll::to_string(queueId));
}

//######################################
// QueryConsumerOffsetResponseHeader
//######################################

QueryConsumerOffsetResponseHeader* QueryConsumerOffsetResponseHeader::Decode(
    std::map<std::string, std::string>& extFields) {
  std::unique_ptr<QueryConsumerOffsetResponseHeader> header(new QueryConsumerOffsetResponseHeader());
  header->offset = std::stoll(extFields.at("offset"));
  return header.release();
}

void QueryConsumerOffsetResponseHeader::SetDeclaredFieldOfCommandHeader(
    std::map<std::string, std::string>& requestMap) {
  // TODO: unnecessary
  requestMap.emplace("offset", UtilAll::to_string(offset));
}

//######################################
// UpdateConsumerOffsetRequestHeader
//######################################

void UpdateConsumerOffsetRequestHeader::Encode(Json::Value& extFields) {
  extFields["consumerGroup"] = consumerGroup;
  extFields["topic"] = topic;
  extFields["queueId"] = UtilAll::to_string(queueId);
  extFields["commitOffset"] = UtilAll::to_string(commitOffset);
}

void UpdateConsumerOffsetRequestHeader::SetDeclaredFieldOfCommandHeader(
    std::map<std::string, std::string>& requestMap) {
  requestMap.emplace("consumerGroup", consumerGroup);
  requestMap.emplace("topic", topic);
  requestMap.emplace("queueId", std::to_string(queueId));
  requestMap.emplace("commitOffset", std::to_string(commitOffset));
}

//######################################
// ConsumerSendMsgBackRequestHeader
//######################################

void ConsumerSendMsgBackRequestHeader::Encode(Json::Value& extFields) {
  extFields["offset"] = std::to_string(offset);
  extFields["group"] = group;
  extFields["delayLevel"] = std::to_string(delayLevel);
  if (!originMsgId.empty()) {
    extFields["originMsgId"] = originMsgId;
  }
  if (!originTopic.empty()) {
    extFields["originTopic"] = originTopic;
  }
  extFields["unitMode"] = std::to_string(unitMode);
  if (maxReconsumeTimes != -1) {
    extFields["maxReconsumeTimes"] = std::to_string(maxReconsumeTimes);
  }
}

void ConsumerSendMsgBackRequestHeader::SetDeclaredFieldOfCommandHeader(std::map<std::string, std::string>& requestMap) {
  requestMap.emplace("offset", std::to_string(offset));
  requestMap.emplace("group", group);
  requestMap.emplace("delayLevel", std::to_string(delayLevel));
  if (!originMsgId.empty()) {
    requestMap.emplace("originMsgId", originMsgId);
  }
  if (!originTopic.empty()) {
    requestMap.emplace("originTopic", originTopic);
  }
  requestMap.emplace("unitMode", std::to_string(unitMode));
  if (maxReconsumeTimes != -1) {
    requestMap.emplace("maxReconsumeTimes", std::to_string(maxReconsumeTimes));
  }
}

//######################################
// GetConsumerListByGroupResponseBody
//######################################

GetConsumerListByGroupResponseBody* GetConsumerListByGroupResponseBody::Decode(MemoryBlock& mem) {
  Json::Value root = RemotingSerializable::fromJson(mem);
  auto& ids = root["consumerIdList"];
  std::unique_ptr<GetConsumerListByGroupResponseBody> body(new GetConsumerListByGroupResponseBody());
  for (unsigned int i = 0; i < ids.size(); i++) {
    body->consumerIdList.push_back(ids[i].asString());
  }
  return body.release();
}

void GetConsumerListByGroupResponseBody::SetDeclaredFieldOfCommandHeader(
    std::map<std::string, std::string>& requestMap) {}

//######################################
// ResetOffsetRequestHeader
//######################################

ResetOffsetRequestHeader* ResetOffsetRequestHeader::Decode(std::map<std::string, std::string>& extFields) {
  std::unique_ptr<ResetOffsetRequestHeader> header(new ResetOffsetRequestHeader());
  header->topic = extFields.at("topic");
  header->group = extFields.at("group");
  header->timestamp = std::stoll(extFields.at("timestamp"));
  header->isForce = UtilAll::stob(extFields.at("isForce"));
  LOG_INFO("topic:%s, group:%s, timestamp:%lld, isForce:%d", header->topic.c_str(), header->group.c_str(),
           header->timestamp, header->isForce);
  return header.release();
}

void ResetOffsetRequestHeader::setTopic(const std::string& tmp) {
  topic = tmp;
}

void ResetOffsetRequestHeader::setGroup(const std::string& tmp) {
  group = tmp;
}

void ResetOffsetRequestHeader::setTimeStamp(const int64_t& tmp) {
  timestamp = tmp;
}

void ResetOffsetRequestHeader::setForceFlag(const bool& tmp) {
  isForce = tmp;
}

const std::string ResetOffsetRequestHeader::getTopic() const {
  return topic;
}

const std::string ResetOffsetRequestHeader::getGroup() const {
  return group;
}

const int64_t ResetOffsetRequestHeader::getTimeStamp() const {
  return timestamp;
}

const bool ResetOffsetRequestHeader::getForceFlag() const {
  return isForce;
}

//######################################
// GetConsumerRunningInfoRequestHeader
//######################################

GetConsumerRunningInfoRequestHeader* GetConsumerRunningInfoRequestHeader::Decode(
    std::map<std::string, std::string>& extFields) {
  std::unique_ptr<GetConsumerRunningInfoRequestHeader> header(new GetConsumerRunningInfoRequestHeader());
  header->consumerGroup = extFields.at("consumerGroup");
  header->clientId = extFields.at("clientId");
  header->jstackEnable = UtilAll::stob(extFields.at("jstackEnable"));
  LOG_INFO("consumerGroup:%s, clientId:%s,  jstackEnable:%d", header->consumerGroup.c_str(), header->clientId.c_str(),
           header->jstackEnable);
  return header.release();
}

void GetConsumerRunningInfoRequestHeader::Encode(Json::Value& extFields) {
  extFields["consumerGroup"] = consumerGroup;
  extFields["clientId"] = clientId;
  extFields["jstackEnable"] = UtilAll::to_string(jstackEnable);
}

void GetConsumerRunningInfoRequestHeader::SetDeclaredFieldOfCommandHeader(
    std::map<std::string, std::string>& requestMap) {
  requestMap.emplace("consumerGroup", consumerGroup);
  requestMap.emplace("clientId", clientId);
  requestMap.emplace("jstackEnable", std::to_string(jstackEnable));
}

const std::string GetConsumerRunningInfoRequestHeader::getConsumerGroup() const {
  return consumerGroup;
}

void GetConsumerRunningInfoRequestHeader::setConsumerGroup(const std::string& consumerGroup) {
  this->consumerGroup = consumerGroup;
}

const std::string GetConsumerRunningInfoRequestHeader::getClientId() const {
  return clientId;
}

void GetConsumerRunningInfoRequestHeader::setClientId(const std::string& clientId) {
  this->clientId = clientId;
}

const bool GetConsumerRunningInfoRequestHeader::isJstackEnable() const {
  return jstackEnable;
}

void GetConsumerRunningInfoRequestHeader::setJstackEnable(const bool& jstackEnable) {
  this->jstackEnable = jstackEnable;
}

//######################################
// NotifyConsumerIdsChangedRequestHeader
//######################################

NotifyConsumerIdsChangedRequestHeader* NotifyConsumerIdsChangedRequestHeader::Decode(
    std::map<std::string, std::string>& extFields) {
  std::unique_ptr<NotifyConsumerIdsChangedRequestHeader> header(new NotifyConsumerIdsChangedRequestHeader());
  header->consumerGroup = extFields.at("consumerGroup");
  return header.release();
}

const std::string NotifyConsumerIdsChangedRequestHeader::getConsumerGroup() const {
  return consumerGroup;
}

void NotifyConsumerIdsChangedRequestHeader::setConsumerGroup(const std::string& consumerGroup) {
  this->consumerGroup = consumerGroup;
}

}  // namespace rocketmq
>>>>>>> 1fbe0ea9
<|MERGE_RESOLUTION|>--- conflicted
+++ resolved
@@ -1,676 +1,3 @@
-<<<<<<< HEAD
-/*
- * Licensed to the Apache Software Foundation (ASF) under one or more
- * contributor license agreements.  See the NOTICE file distributed with
- * this work for additional information regarding copyright ownership.
- * The ASF licenses this file to You under the Apache License, Version 2.0
- * (the "License"); you may not use this file except in compliance with
- * the License.  You may obtain a copy of the License at
- *
- *     http://www.apache.org/licenses/LICENSE-2.0
- *
- * Unless required by applicable law or agreed to in writing, software
- * distributed under the License is distributed on an "AS IS" BASIS,
- * WITHOUT WARRANTIES OR CONDITIONS OF ANY KIND, either express or implied.
- * See the License for the specific language governing permissions and
- * limitations under the License.
- */
-
-#include "CommandHeader.h"
-#include <cstdlib>
-#include <sstream>
-#include "Logging.h"
-#include "UtilAll.h"
-
-namespace rocketmq {
-//<!************************************************************************
-void GetRouteInfoRequestHeader::Encode(Json::Value& outData) {
-  outData["topic"] = topic;
-}
-
-void GetRouteInfoRequestHeader::SetDeclaredFieldOfCommandHeader(map<string, string>& requestMap) {
-  requestMap.insert(pair<string, string>("topic", topic));
-}
-//<!***************************************************************************
-void UnregisterClientRequestHeader::Encode(Json::Value& outData) {
-  outData["clientID"] = clientID;
-  outData["producerGroup"] = producerGroup;
-  outData["consumerGroup"] = consumerGroup;
-}
-
-void UnregisterClientRequestHeader::SetDeclaredFieldOfCommandHeader(map<string, string>& requestMap) {
-  requestMap.insert(pair<string, string>("clientID", clientID));
-  requestMap.insert(pair<string, string>("producerGroup", producerGroup));
-  requestMap.insert(pair<string, string>("consumerGroup", consumerGroup));
-}
-//<!************************************************************************
-void CreateTopicRequestHeader::Encode(Json::Value& outData) {
-  outData["topic"] = topic;
-  outData["defaultTopic"] = defaultTopic;
-  outData["readQueueNums"] = readQueueNums;
-  outData["writeQueueNums"] = writeQueueNums;
-  outData["perm"] = perm;
-  outData["topicFilterType"] = topicFilterType;
-}
-void CreateTopicRequestHeader::SetDeclaredFieldOfCommandHeader(map<string, string>& requestMap) {
-  requestMap.insert(pair<string, string>("topic", topic));
-  requestMap.insert(pair<string, string>("defaultTopic", defaultTopic));
-  requestMap.insert(pair<string, string>("readQueueNums", UtilAll::to_string(readQueueNums)));
-  requestMap.insert(pair<string, string>("writeQueueNums", UtilAll::to_string(writeQueueNums)));
-  requestMap.insert(pair<string, string>("perm", UtilAll::to_string(perm)));
-  requestMap.insert(pair<string, string>("topicFilterType", topicFilterType));
-}
-
-void CheckTransactionStateRequestHeader::Encode(Json::Value& outData) {}
-
-CommandHeader* CheckTransactionStateRequestHeader::Decode(Json::Value& ext) {
-  CheckTransactionStateRequestHeader* h = new CheckTransactionStateRequestHeader();
-  Json::Value& tempValue = ext["msgId"];
-  if (tempValue.isString()) {
-    h->m_msgId = tempValue.asString();
-  }
-
-  tempValue = ext["transactionId"];
-  if (tempValue.isString()) {
-    h->m_transactionId = tempValue.asString();
-  }
-
-  tempValue = ext["offsetMsgId"];
-  if (tempValue.isString()) {
-    h->m_offsetMsgId = tempValue.asString();
-  }
-
-  tempValue = ext["tranStateTableOffset"];
-  if (tempValue.isString()) {
-    h->m_tranStateTableOffset = UtilAll::str2ll(tempValue.asCString());
-  }
-
-  tempValue = ext["commitLogOffset"];
-  if (tempValue.isString()) {
-    h->m_commitLogOffset = UtilAll::str2ll(tempValue.asCString());
-  }
-
-  return h;
-}
-
-void CheckTransactionStateRequestHeader::SetDeclaredFieldOfCommandHeader(map<string, string>& requestMap) {
-  requestMap.insert(pair<string, string>("msgId", m_msgId));
-  requestMap.insert(pair<string, string>("transactionId", m_transactionId));
-  requestMap.insert(pair<string, string>("offsetMsgId", m_offsetMsgId));
-  requestMap.insert(pair<string, string>("commitLogOffset", UtilAll::to_string(m_commitLogOffset)));
-  requestMap.insert(pair<string, string>("tranStateTableOffset", UtilAll::to_string(m_tranStateTableOffset)));
-}
-
-std::string CheckTransactionStateRequestHeader::toString() {
-  stringstream ss;
-  ss << "CheckTransactionStateRequestHeader:";
-  ss << " msgId:" << m_msgId;
-  ss << " transactionId:" << m_transactionId;
-  ss << " offsetMsgId:" << m_offsetMsgId;
-  ss << " commitLogOffset:" << m_commitLogOffset;
-  ss << " tranStateTableOffset:" << m_tranStateTableOffset;
-  return ss.str();
-}
-
-void EndTransactionRequestHeader::Encode(Json::Value& outData) {
-  outData["msgId"] = m_msgId;
-  outData["transactionId"] = m_transactionId;
-  outData["producerGroup"] = m_producerGroup;
-  outData["tranStateTableOffset"] = UtilAll::to_string(m_tranStateTableOffset);
-  outData["commitLogOffset"] = UtilAll::to_string(m_commitLogOffset);
-  outData["commitOrRollback"] = UtilAll::to_string(m_commitOrRollback);
-  outData["fromTransactionCheck"] = UtilAll::to_string(m_fromTransactionCheck);
-}
-
-void EndTransactionRequestHeader::SetDeclaredFieldOfCommandHeader(map<string, string>& requestMap) {
-  requestMap.insert(pair<string, string>("msgId", m_msgId));
-  requestMap.insert(pair<string, string>("transactionId", m_transactionId));
-  requestMap.insert(pair<string, string>("producerGroup", m_producerGroup));
-  requestMap.insert(pair<string, string>("tranStateTableOffset", UtilAll::to_string(m_tranStateTableOffset)));
-  requestMap.insert(pair<string, string>("commitLogOffset", UtilAll::to_string(m_commitLogOffset)));
-  requestMap.insert(pair<string, string>("commitOrRollback", UtilAll::to_string(m_commitOrRollback)));
-  requestMap.insert(pair<string, string>("fromTransactionCheck", UtilAll::to_string(m_fromTransactionCheck)));
-}
-
-std::string EndTransactionRequestHeader::toString() {
-  stringstream ss;
-  ss << "EndTransactionRequestHeader:";
-  ss << " m_msgId:" << m_msgId;
-  ss << " m_transactionId:" << m_transactionId;
-  ss << " m_producerGroup:" << m_producerGroup;
-  ss << " m_tranStateTableOffset:" << m_tranStateTableOffset;
-  ss << " m_commitLogOffset:" << m_commitLogOffset;
-  ss << " m_commitOrRollback:" << m_commitOrRollback;
-  ss << " m_fromTransactionCheck:" << m_fromTransactionCheck;
-  return ss.str();
-}
-
-//<!************************************************************************
-void SendMessageRequestHeader::Encode(Json::Value& outData) {
-  outData["producerGroup"] = producerGroup;
-  outData["topic"] = topic;
-  outData["defaultTopic"] = defaultTopic;
-  outData["defaultTopicQueueNums"] = defaultTopicQueueNums;
-  outData["queueId"] = queueId;
-  outData["sysFlag"] = sysFlag;
-  outData["bornTimestamp"] = UtilAll::to_string(bornTimestamp);
-  outData["flag"] = flag;
-  outData["properties"] = properties;
-  outData["reconsumeTimes"] = UtilAll::to_string(reconsumeTimes);
-  outData["unitMode"] = UtilAll::to_string(unitMode);
-  outData["batch"] = UtilAll::to_string(batch);
-}
-
-void SendMessageRequestHeader::SetDeclaredFieldOfCommandHeader(map<string, string>& requestMap) {
-  LOG_DEBUG(
-      "SendMessageRequestHeader producerGroup is:%s,topic is:%s, defaulttopic "
-      "is:%s, properties is:%s,UtilAll::to_string( defaultTopicQueueNums) "
-      "is:%s,UtilAll::to_string( queueId):%s, UtilAll::to_string( sysFlag) "
-      "is:%s, UtilAll::to_string( bornTimestamp) is:%s,UtilAll::to_string( "
-      "flag) is:%s",
-      producerGroup.c_str(), topic.c_str(), defaultTopic.c_str(), properties.c_str(),
-      UtilAll::to_string(defaultTopicQueueNums).c_str(), UtilAll::to_string(queueId).c_str(),
-      UtilAll::to_string(sysFlag).c_str(), UtilAll::to_string(bornTimestamp).c_str(), UtilAll::to_string(flag).c_str());
-
-  requestMap.insert(pair<string, string>("producerGroup", producerGroup));
-  requestMap.insert(pair<string, string>("topic", topic));
-  requestMap.insert(pair<string, string>("defaultTopic", defaultTopic));
-  requestMap.insert(pair<string, string>("defaultTopicQueueNums", UtilAll::to_string(defaultTopicQueueNums)));
-  requestMap.insert(pair<string, string>("queueId", UtilAll::to_string(queueId)));
-  requestMap.insert(pair<string, string>("sysFlag", UtilAll::to_string(sysFlag)));
-  requestMap.insert(pair<string, string>("bornTimestamp", UtilAll::to_string(bornTimestamp)));
-  requestMap.insert(pair<string, string>("flag", UtilAll::to_string(flag)));
-  requestMap.insert(pair<string, string>("properties", properties));
-  requestMap.insert(pair<string, string>("reconsumeTimes", UtilAll::to_string(reconsumeTimes)));
-  requestMap.insert(pair<string, string>("unitMode", UtilAll::to_string(unitMode)));
-  requestMap.insert(pair<string, string>("batch", UtilAll::to_string(batch)));
-}
-
-//<!************************************************************************
-void SendMessageRequestHeaderV2::Encode(Json::Value& outData) {
-  outData["a"] = a;                      // string producerGroup;
-  outData["b"] = b;                      // string topic;
-  outData["c"] = c;                      // string defaultTopic;
-  outData["d"] = d;                      // int defaultTopicQueueNums;
-  outData["e"] = e;                      // int queueId;
-  outData["f"] = f;                      // int sysFlag;
-  outData["g"] = UtilAll::to_string(g);  // int64 bornTimestamp;
-  outData["h"] = h;                      // int flag;
-  outData["i"] = i;                      // string properties;
-  outData["j"] = UtilAll::to_string(j);  // int reconsumeTimes;
-  outData["k"] = UtilAll::to_string(k);  // bool unitMode;
-  outData["l"] = l;                      // int consumeRetryTimes;
-  outData["m"] = UtilAll::to_string(m);  // bool batch;
-}
-
-void SendMessageRequestHeaderV2::SetDeclaredFieldOfCommandHeader(map<string, string>& requestMap) {
-  LOG_DEBUG(
-      "SendMessageRequestHeaderV2 producerGroup is:%s,topic is:%s, defaulttopic "
-      "is:%s, properties is:%s,UtilAll::to_string( defaultTopicQueueNums) "
-      "is:%s,UtilAll::to_string( queueId):%s, UtilAll::to_string( sysFlag) "
-      "is:%s, UtilAll::to_string( bornTimestamp) is:%s,UtilAll::to_string( "
-      "flag) is:%s,UtilAll::to_string( reconsumeTimes) is:%s,UtilAll::to_string( unitMode) is:%s,UtilAll::to_string( "
-      "batch) is:%s",
-      a.c_str(), b.c_str(), c.c_str(), i.c_str(), UtilAll::to_string(d).c_str(), UtilAll::to_string(e).c_str(),
-      UtilAll::to_string(f).c_str(), UtilAll::to_string(g).c_str(), UtilAll::to_string(g).c_str(),
-      UtilAll::to_string(j).c_str(), UtilAll::to_string(k).c_str(), UtilAll::to_string(m).c_str());
-
-  requestMap.insert(pair<string, string>("a", a));
-  requestMap.insert(pair<string, string>("b", b));
-  requestMap.insert(pair<string, string>("c", c));
-  requestMap.insert(pair<string, string>("d", UtilAll::to_string(d)));
-  requestMap.insert(pair<string, string>("e", UtilAll::to_string(e)));
-  requestMap.insert(pair<string, string>("f", UtilAll::to_string(f)));
-  requestMap.insert(pair<string, string>("g", UtilAll::to_string(g)));
-  requestMap.insert(pair<string, string>("h", UtilAll::to_string(h)));
-  requestMap.insert(pair<string, string>("i", i));
-  requestMap.insert(pair<string, string>("j", UtilAll::to_string(j)));
-  requestMap.insert(pair<string, string>("k", UtilAll::to_string(k)));
-  requestMap.insert(pair<string, string>("l", UtilAll::to_string(l)));
-  requestMap.insert(pair<string, string>("m", UtilAll::to_string(m)));
-}
-void SendMessageRequestHeaderV2::CreateSendMessageRequestHeaderV1(SendMessageRequestHeader& v1) {
-  v1.producerGroup = a;
-  v1.topic = b;
-  v1.defaultTopic = c;
-  v1.defaultTopicQueueNums = d;
-  v1.queueId = e;
-  v1.sysFlag = f;
-  v1.bornTimestamp = g;
-  v1.flag = h;
-  v1.properties = i;
-  v1.reconsumeTimes = j;
-  v1.unitMode = k;
-  v1.consumeRetryTimes = l;
-  v1.batch = m;
-}
-//<!************************************************************************
-CommandHeader* SendMessageResponseHeader::Decode(Json::Value& ext) {
-  SendMessageResponseHeader* h = new SendMessageResponseHeader();
-
-  Json::Value& tempValue = ext["msgId"];
-  if (tempValue.isString()) {
-    h->msgId = tempValue.asString();
-  }
-
-  tempValue = ext["queueId"];
-  if (tempValue.isString()) {
-    h->queueId = atoi(tempValue.asCString());
-  }
-
-  tempValue = ext["queueOffset"];
-  if (tempValue.isString()) {
-    h->queueOffset = UtilAll::str2ll(tempValue.asCString());
-  }
-  return h;
-}
-
-void SendMessageResponseHeader::SetDeclaredFieldOfCommandHeader(map<string, string>& requestMap) {
-  requestMap.insert(pair<string, string>("msgId", msgId));
-  requestMap.insert(pair<string, string>("queueId", UtilAll::to_string(queueId)));
-  requestMap.insert(pair<string, string>("queueOffset", UtilAll::to_string(queueOffset)));
-}
-//<!************************************************************************
-void PullMessageRequestHeader::Encode(Json::Value& outData) {
-  outData["consumerGroup"] = consumerGroup;
-  outData["topic"] = topic;
-  outData["queueId"] = queueId;
-  outData["queueOffset"] = UtilAll::to_string(queueOffset);
-  outData["maxMsgNums"] = maxMsgNums;
-  outData["sysFlag"] = sysFlag;
-  outData["commitOffset"] = UtilAll::to_string(commitOffset);
-  outData["subVersion"] = UtilAll::to_string(subVersion);
-  outData["suspendTimeoutMillis"] = UtilAll::to_string(suspendTimeoutMillis);
-  outData["subscription"] = subscription;
-}
-
-void PullMessageRequestHeader::SetDeclaredFieldOfCommandHeader(map<string, string>& requestMap) {
-  requestMap.insert(pair<string, string>("consumerGroup", consumerGroup));
-  requestMap.insert(pair<string, string>("topic", topic));
-  requestMap.insert(pair<string, string>("queueId", UtilAll::to_string(queueId)));
-  requestMap.insert(pair<string, string>("queueOffset", UtilAll::to_string(queueOffset)));
-  requestMap.insert(pair<string, string>("maxMsgNums", UtilAll::to_string(maxMsgNums)));
-  requestMap.insert(pair<string, string>("sysFlag", UtilAll::to_string(sysFlag)));
-  requestMap.insert(pair<string, string>("commitOffset", UtilAll::to_string(commitOffset)));
-  requestMap.insert(pair<string, string>("subVersion", UtilAll::to_string(subVersion)));
-  requestMap.insert(pair<string, string>("suspendTimeoutMillis", UtilAll::to_string(suspendTimeoutMillis)));
-  requestMap.insert(pair<string, string>("subscription", subscription));
-}
-//<!************************************************************************
-CommandHeader* PullMessageResponseHeader::Decode(Json::Value& ext) {
-  PullMessageResponseHeader* h = new PullMessageResponseHeader();
-
-  Json::Value& tempValue = ext["suggestWhichBrokerId"];
-  if (tempValue.isString()) {
-    h->suggestWhichBrokerId = UtilAll::str2ll(tempValue.asCString());
-  }
-
-  tempValue = ext["nextBeginOffset"];
-  if (tempValue.isString()) {
-    h->nextBeginOffset = UtilAll::str2ll(tempValue.asCString());
-  }
-
-  tempValue = ext["minOffset"];
-  if (tempValue.isString()) {
-    h->minOffset = UtilAll::str2ll(tempValue.asCString());
-  }
-
-  tempValue = ext["maxOffset"];
-  if (tempValue.isString()) {
-    h->maxOffset = UtilAll::str2ll(tempValue.asCString());
-  }
-
-  return h;
-}
-
-void PullMessageResponseHeader::SetDeclaredFieldOfCommandHeader(map<string, string>& requestMap) {
-  requestMap.insert(pair<string, string>("suggestWhichBrokerId", UtilAll::to_string(suggestWhichBrokerId)));
-  requestMap.insert(pair<string, string>("nextBeginOffset", UtilAll::to_string(nextBeginOffset)));
-  requestMap.insert(pair<string, string>("minOffset", UtilAll::to_string(minOffset)));
-  requestMap.insert(pair<string, string>("maxOffset", UtilAll::to_string(maxOffset)));
-}
-//<!************************************************************************
-void GetConsumerListByGroupResponseHeader::Encode(Json::Value& outData) {
-  // outData = "{}";
-}
-
-void GetConsumerListByGroupResponseHeader::SetDeclaredFieldOfCommandHeader(map<string, string>& requestMap) {}
-//<!***************************************************************************
-void GetMinOffsetRequestHeader::Encode(Json::Value& outData) {
-  outData["topic"] = topic;
-  outData["queueId"] = queueId;
-}
-
-void GetMinOffsetRequestHeader::SetDeclaredFieldOfCommandHeader(map<string, string>& requestMap) {
-  requestMap.insert(pair<string, string>("topic", topic));
-  requestMap.insert(pair<string, string>("queueId", UtilAll::to_string(queueId)));
-}
-//<!***************************************************************************
-CommandHeader* GetMinOffsetResponseHeader::Decode(Json::Value& ext) {
-  GetMinOffsetResponseHeader* h = new GetMinOffsetResponseHeader();
-
-  Json::Value& tempValue = ext["offset"];
-  if (tempValue.isString()) {
-    h->offset = UtilAll::str2ll(tempValue.asCString());
-  }
-  return h;
-}
-
-void GetMinOffsetResponseHeader::SetDeclaredFieldOfCommandHeader(map<string, string>& requestMap) {
-  requestMap.insert(pair<string, string>("offset", UtilAll::to_string(offset)));
-}
-//<!***************************************************************************
-void GetMaxOffsetRequestHeader::Encode(Json::Value& outData) {
-  outData["topic"] = topic;
-  outData["queueId"] = queueId;
-}
-
-void GetMaxOffsetRequestHeader::SetDeclaredFieldOfCommandHeader(map<string, string>& requestMap) {
-  requestMap.insert(pair<string, string>("topic", topic));
-  requestMap.insert(pair<string, string>("queueId", UtilAll::to_string(queueId)));
-}
-//<!***************************************************************************
-CommandHeader* GetMaxOffsetResponseHeader::Decode(Json::Value& ext) {
-  GetMaxOffsetResponseHeader* h = new GetMaxOffsetResponseHeader();
-
-  Json::Value& tempValue = ext["offset"];
-  if (tempValue.isString()) {
-    h->offset = UtilAll::str2ll(tempValue.asCString());
-  }
-  return h;
-}
-
-void GetMaxOffsetResponseHeader::SetDeclaredFieldOfCommandHeader(map<string, string>& requestMap) {
-  requestMap.insert(pair<string, string>("offset", UtilAll::to_string(offset)));
-}
-//<!***************************************************************************
-void SearchOffsetRequestHeader::Encode(Json::Value& outData) {
-  outData["topic"] = topic;
-  outData["queueId"] = queueId;
-  outData["timestamp"] = UtilAll::to_string(timestamp);
-}
-
-void SearchOffsetRequestHeader::SetDeclaredFieldOfCommandHeader(map<string, string>& requestMap) {
-  requestMap.insert(pair<string, string>("topic", topic));
-  requestMap.insert(pair<string, string>("queueId", UtilAll::to_string(queueId)));
-  requestMap.insert(pair<string, string>("timestamp", UtilAll::to_string(timestamp)));
-}
-//<!***************************************************************************
-CommandHeader* SearchOffsetResponseHeader::Decode(Json::Value& ext) {
-  SearchOffsetResponseHeader* h = new SearchOffsetResponseHeader();
-
-  Json::Value& tempValue = ext["offset"];
-  if (tempValue.isString()) {
-    h->offset = UtilAll::str2ll(tempValue.asCString());
-  }
-  return h;
-}
-
-void SearchOffsetResponseHeader::SetDeclaredFieldOfCommandHeader(map<string, string>& requestMap) {
-  requestMap.insert(pair<string, string>("offset", UtilAll::to_string(offset)));
-}
-//<!***************************************************************************
-void ViewMessageRequestHeader::Encode(Json::Value& outData) {
-  outData["offset"] = UtilAll::to_string(offset);
-}
-
-void ViewMessageRequestHeader::SetDeclaredFieldOfCommandHeader(map<string, string>& requestMap) {
-  requestMap.insert(pair<string, string>("offset", UtilAll::to_string(offset)));
-}
-//<!***************************************************************************
-void GetEarliestMsgStoretimeRequestHeader::Encode(Json::Value& outData) {
-  outData["topic"] = topic;
-  outData["queueId"] = queueId;
-}
-
-void GetEarliestMsgStoretimeRequestHeader::SetDeclaredFieldOfCommandHeader(map<string, string>& requestMap) {
-  requestMap.insert(pair<string, string>("topic", topic));
-  requestMap.insert(pair<string, string>("queueId", UtilAll::to_string(queueId)));
-}
-//<!***************************************************************************
-CommandHeader* GetEarliestMsgStoretimeResponseHeader::Decode(Json::Value& ext) {
-  GetEarliestMsgStoretimeResponseHeader* h = new GetEarliestMsgStoretimeResponseHeader();
-
-  Json::Value& tempValue = ext["timestamp"];
-  if (tempValue.isString()) {
-    h->timestamp = UtilAll::str2ll(tempValue.asCString());
-  }
-  return h;
-}
-
-void GetEarliestMsgStoretimeResponseHeader::SetDeclaredFieldOfCommandHeader(map<string, string>& requestMap) {
-  requestMap.insert(pair<string, string>("timestamp", UtilAll::to_string(timestamp)));
-}
-//<!***************************************************************************
-void GetConsumerListByGroupRequestHeader::Encode(Json::Value& outData) {
-  outData["consumerGroup"] = consumerGroup;
-}
-
-void GetConsumerListByGroupRequestHeader::SetDeclaredFieldOfCommandHeader(map<string, string>& requestMap) {
-  requestMap.insert(pair<string, string>("consumerGroup", consumerGroup));
-}
-//<!***************************************************************************
-void QueryConsumerOffsetRequestHeader::Encode(Json::Value& outData) {
-  outData["consumerGroup"] = consumerGroup;
-  outData["topic"] = topic;
-  outData["queueId"] = queueId;
-}
-
-void QueryConsumerOffsetRequestHeader::SetDeclaredFieldOfCommandHeader(map<string, string>& requestMap) {
-  requestMap.insert(pair<string, string>("consumerGroup", consumerGroup));
-  requestMap.insert(pair<string, string>("topic", topic));
-  requestMap.insert(pair<string, string>("queueId", UtilAll::to_string(queueId)));
-}
-//<!***************************************************************************
-CommandHeader* QueryConsumerOffsetResponseHeader::Decode(Json::Value& ext) {
-  QueryConsumerOffsetResponseHeader* h = new QueryConsumerOffsetResponseHeader();
-  Json::Value& tempValue = ext["offset"];
-  if (tempValue.isString()) {
-    h->offset = UtilAll::str2ll(tempValue.asCString());
-  }
-  return h;
-}
-
-void QueryConsumerOffsetResponseHeader::SetDeclaredFieldOfCommandHeader(map<string, string>& requestMap) {
-  requestMap.insert(pair<string, string>("offset", UtilAll::to_string(offset)));
-}
-//<!***************************************************************************
-void UpdateConsumerOffsetRequestHeader::Encode(Json::Value& outData) {
-  outData["consumerGroup"] = consumerGroup;
-  outData["topic"] = topic;
-  outData["queueId"] = queueId;
-  outData["commitOffset"] = UtilAll::to_string(commitOffset);
-}
-
-void UpdateConsumerOffsetRequestHeader::SetDeclaredFieldOfCommandHeader(map<string, string>& requestMap) {
-  requestMap.insert(pair<string, string>("consumerGroup", consumerGroup));
-  requestMap.insert(pair<string, string>("topic", topic));
-  requestMap.insert(pair<string, string>("queueId", UtilAll::to_string(queueId)));
-  requestMap.insert(pair<string, string>("commitOffset", UtilAll::to_string(commitOffset)));
-}
-//<!***************************************************************************
-void ConsumerSendMsgBackRequestHeader::Encode(Json::Value& outData) {
-  outData["group"] = group;
-  outData["delayLevel"] = delayLevel;
-  outData["offset"] = UtilAll::to_string(offset);
-  outData["unitMode"] = UtilAll::to_string(unitMode);
-  outData["originMsgId"] = originMsgId;
-  outData["originTopic"] = originTopic;
-  outData["maxReconsumeTimes"] = maxReconsumeTimes;
-}
-
-void ConsumerSendMsgBackRequestHeader::SetDeclaredFieldOfCommandHeader(map<string, string>& requestMap) {
-  requestMap.insert(pair<string, string>("group", group));
-  requestMap.insert(pair<string, string>("delayLevel", UtilAll::to_string(delayLevel)));
-  requestMap.insert(pair<string, string>("offset", UtilAll::to_string(offset)));
-  requestMap.insert(pair<string, string>("unitMode", UtilAll::to_string(unitMode)));
-  requestMap.insert(pair<string, string>("originMsgId", originMsgId));
-  requestMap.insert(pair<string, string>("originTopic", originTopic));
-  requestMap.insert(pair<string, string>("maxReconsumeTimes", UtilAll::to_string(maxReconsumeTimes)));
-}
-//<!***************************************************************************
-void GetConsumerListByGroupResponseBody::Decode(const MemoryBlock* mem, vector<string>& cids) {
-  cids.clear();
-  //<! decode;
-  const char* const pData = static_cast<const char*>(mem->getData());
-
-  Json::Reader reader;
-  Json::Value root;
-  if (!reader.parse(pData, root)) {
-    LOG_ERROR("GetConsumerListByGroupResponse error");
-    return;
-  }
-
-  Json::Value ids = root["consumerIdList"];
-  for (unsigned int i = 0; i < ids.size(); i++) {
-    if (ids[i].isString()) {
-      cids.push_back(ids[i].asString());
-    }
-  }
-}
-
-void GetConsumerListByGroupResponseBody::SetDeclaredFieldOfCommandHeader(map<string, string>& requestMap) {}
-
-void ResetOffsetRequestHeader::setTopic(const string& tmp) {
-  topic = tmp;
-}
-
-void ResetOffsetRequestHeader::setGroup(const string& tmp) {
-  group = tmp;
-}
-
-void ResetOffsetRequestHeader::setTimeStamp(const int64& tmp) {
-  timestamp = tmp;
-}
-
-void ResetOffsetRequestHeader::setForceFlag(const bool& tmp) {
-  isForce = tmp;
-}
-
-const string ResetOffsetRequestHeader::getTopic() const {
-  return topic;
-}
-
-const string ResetOffsetRequestHeader::getGroup() const {
-  return group;
-}
-
-const int64 ResetOffsetRequestHeader::getTimeStamp() const {
-  return timestamp;
-}
-
-const bool ResetOffsetRequestHeader::getForceFlag() const {
-  return isForce;
-}
-
-CommandHeader* ResetOffsetRequestHeader::Decode(Json::Value& ext) {
-  ResetOffsetRequestHeader* h = new ResetOffsetRequestHeader();
-
-  Json::Value& tempValue = ext["topic"];
-  if (tempValue.isString()) {
-    h->topic = tempValue.asString();
-  }
-
-  tempValue = ext["group"];
-  if (tempValue.isString()) {
-    h->group = tempValue.asString();
-  }
-
-  tempValue = ext["timestamp"];
-  if (tempValue.isString()) {
-    h->timestamp = UtilAll::str2ll(tempValue.asCString());
-  }
-
-  tempValue = ext["isForce"];
-  if (tempValue.isString()) {
-    h->isForce = UtilAll::to_bool(tempValue.asCString());
-  }
-  LOG_INFO("topic:%s, group:%s, timestamp:%lld, isForce:%d", h->topic.c_str(), h->group.c_str(), h->timestamp,
-           h->isForce);
-  return h;
-}
-
-CommandHeader* GetConsumerRunningInfoRequestHeader::Decode(Json::Value& ext) {
-  GetConsumerRunningInfoRequestHeader* h = new GetConsumerRunningInfoRequestHeader();
-
-  Json::Value& tempValue = ext["consumerGroup"];
-  if (tempValue.isString()) {
-    h->consumerGroup = tempValue.asString();
-  }
-
-  tempValue = ext["clientId"];
-  if (tempValue.isString()) {
-    h->clientId = tempValue.asString();
-  }
-
-  tempValue = ext["jstackEnable"];
-  if (tempValue.isBool()) {
-    h->jstackEnable = tempValue.asBool();
-  } else if (tempValue.isString()) {
-    h->jstackEnable = UtilAll::to_bool(tempValue.asCString());
-  }
-  LOG_INFO("consumerGroup:%s, clientId:%s,  jstackEnable:%d", h->consumerGroup.c_str(), h->clientId.c_str(),
-           h->jstackEnable);
-  return h;
-}
-
-void GetConsumerRunningInfoRequestHeader::Encode(Json::Value& outData) {
-  outData["consumerGroup"] = consumerGroup;
-  outData["clientId"] = clientId;
-  outData["jstackEnable"] = jstackEnable;
-}
-
-void GetConsumerRunningInfoRequestHeader::SetDeclaredFieldOfCommandHeader(map<string, string>& requestMap) {
-  requestMap.insert(pair<string, string>("consumerGroup", consumerGroup));
-  requestMap.insert(pair<string, string>("clientId", clientId));
-  requestMap.insert(pair<string, string>("jstackEnable", UtilAll::to_string(jstackEnable)));
-}
-
-const string GetConsumerRunningInfoRequestHeader::getConsumerGroup() const {
-  return consumerGroup;
-}
-
-void GetConsumerRunningInfoRequestHeader::setConsumerGroup(const string& Group) {
-  consumerGroup = Group;
-}
-
-const string GetConsumerRunningInfoRequestHeader::getClientId() const {
-  return clientId;
-}
-
-void GetConsumerRunningInfoRequestHeader::setClientId(const string& input_clientId) {
-  clientId = input_clientId;
-}
-
-const bool GetConsumerRunningInfoRequestHeader::isJstackEnable() const {
-  return jstackEnable;
-}
-
-void GetConsumerRunningInfoRequestHeader::setJstackEnable(const bool& input_jstackEnable) {
-  jstackEnable = input_jstackEnable;
-}
-
-CommandHeader* NotifyConsumerIdsChangedRequestHeader::Decode(Json::Value& ext) {
-  NotifyConsumerIdsChangedRequestHeader* h = new NotifyConsumerIdsChangedRequestHeader();
-
-  Json::Value& tempValue = ext["consumerGroup"];
-  if (tempValue.isString()) {
-    h->consumerGroup = tempValue.asString();
-  }
-
-  return h;
-}
-
-void NotifyConsumerIdsChangedRequestHeader::setGroup(const string& tmp) {
-  consumerGroup = tmp;
-}
-const string NotifyConsumerIdsChangedRequestHeader::getGroup() const {
-  return consumerGroup;
-}
-
-//<!************************************************************************
-}  // namespace rocketmq
-=======
 /*
  * Licensed to the Apache Software Foundation (ASF) under one or more
  * contributor license agreements.  See the NOTICE file distributed with
@@ -1446,5 +773,4 @@
   this->consumerGroup = consumerGroup;
 }
 
-}  // namespace rocketmq
->>>>>>> 1fbe0ea9
+}  // namespace rocketmq