--- conflicted
+++ resolved
@@ -191,15 +191,11 @@
 
 void MQMessage::setFlag(int flag) { m_flag = flag; }
 
-<<<<<<< HEAD
 int MQMessage::getSysFlag() const { return m_sysFlag; }
 
 void MQMessage::setSysFlag(int sysFlag) { m_sysFlag = sysFlag; }
 
-string MQMessage::getBody() const { return m_body; }
-=======
 const string& MQMessage::getBody() const { return m_body; }
->>>>>>> c5c1ec88
 
 void MQMessage::setBody(const char* body, int len) {
   m_body.clear();
