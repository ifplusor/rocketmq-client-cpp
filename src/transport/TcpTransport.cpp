--- conflicted
+++ resolved
@@ -63,17 +63,10 @@
 }
 
 TcpConnectStatus TcpTransport::waitTcpConnectEvent(int timeoutMillis) {
-<<<<<<< HEAD
-  if (m_tcpConnectStatus == TCP_CONNECT_STATUS_WAIT) {
-    std::unique_lock<std::mutex> eventLock(m_connectEventLock);
-    if (!m_connectEvent.wait_for(eventLock, std::chrono::milliseconds(timeoutMillis),
-                                 [&] { return m_tcpConnectStatus != TCP_CONNECT_STATUS_WAIT; })) {
-=======
   if (m_tcpConnectStatus == TCP_CONNECT_STATUS_CONNECTING) {
     std::unique_lock<std::mutex> lock(m_statusMutex);
     if (!m_statusEvent.wait_for(lock, std::chrono::milliseconds(timeoutMillis),
                                 [&] { return m_tcpConnectStatus != TCP_CONNECT_STATUS_CONNECTING; })) {
->>>>>>> 1fbe0ea9
       LOG_INFO("connect timeout");
     }
   }
@@ -81,19 +74,11 @@
 }
 
 // internal method
-<<<<<<< HEAD
-void TcpTransport::setTcpConnectEvent(TcpConnectStatus connectStatus) {
-  TcpConnectStatus baseStatus = m_tcpConnectStatus.exchange(connectStatus, std::memory_order_relaxed);
-  if (baseStatus == TCP_CONNECT_STATUS_WAIT) {
-    // awake waiting thread
-    m_connectEvent.notify_all();
-=======
 TcpConnectStatus TcpTransport::setTcpConnectEvent(TcpConnectStatus connectStatus) {
   TcpConnectStatus oldStatus = m_tcpConnectStatus.exchange(connectStatus, std::memory_order_relaxed);
   if (oldStatus == TCP_CONNECT_STATUS_CONNECTING) {
     // awake waiting thread
     m_statusEvent.notify_all();
->>>>>>> 1fbe0ea9
   }
   return oldStatus;
 }
