/*
 * Licensed to the Apache Software Foundation (ASF) under one or more
 * contributor license agreements.  See the NOTICE file distributed with
 * this work for additional information regarding copyright ownership.
 * The ASF licenses this file to You under the Apache License, Version 2.0
 * (the "License"); you may not use this file except in compliance with
 * the License.  You may obtain a copy of the License at
 *
 *     http://www.apache.org/licenses/LICENSE-2.0
 *
 * Unless required by applicable law or agreed to in writing, software
 * distributed under the License is distributed on an "AS IS" BASIS,
 * WITHOUT WARRANTIES OR CONDITIONS OF ANY KIND, either express or implied.
 * See the License for the specific language governing permissions and
 * limitations under the License.
 */
#ifndef __TCP_REMOTING_CLIENT_H__
#define __TCP_REMOTING_CLIENT_H__

#include <map>
#include <memory>
#include <mutex>
#include <string>
#include <vector>

#include "concurrent/executor.hpp"

#include "MQClientException.h"
#include "MQProtos.h"
#include "RPCHook.h"
#include "RemotingCommand.h"
#include "RequestProcessor.h"
#include "ResponseFuture.h"
#include "SocketUtil.h"
#include "TcpTransport.h"

namespace rocketmq {

class TcpRemotingClient {
 public:
  TcpRemotingClient(int workerThreadNum, uint64_t tcpConnectTimeout, uint64_t tcpTransportTryLockTimeout);
  virtual ~TcpRemotingClient();

<<<<<<< HEAD
  virtual void stopAllTcpTransportThread();
  virtual void updateNameServerAddressList(const string& addrs);

  virtual bool invokeHeartBeat(const string& addr, RemotingCommand& request, int timeoutMillis = 3000);

  // delete outsite;
  virtual RemotingCommand* invokeSync(const string& addr, RemotingCommand& request, int timeoutMillis = 3000);

  virtual bool invokeAsync(const string& addr,
                           RemotingCommand& request,
                           AsyncCallbackWrap* cbw,
                           int64 timeoutMilliseconds,
                           int maxRetrySendTimes = 1,
                           int retrySendTimes = 1);

  virtual void invokeOneway(const string& addr, RemotingCommand& request);

  virtual void registerProcessor(MQRequestCode requestCode, ClientRemotingProcessor* clientRemotingProcessor);
=======
  void start();
  void shutdown();

  void registerRPCHook(std::shared_ptr<RPCHook> rpcHook);

  void updateNameServerAddressList(const std::string& addrs);

  std::unique_ptr<RemotingCommand> invokeSync(const std::string& addr,
                                              RemotingCommand& request,
                                              int timeoutMillis = 3000) throw(RemotingException);
>>>>>>> 1fbe0ea9

  void invokeAsync(const std::string& addr,
                   RemotingCommand& request,
                   InvokeCallback* invokeCallback,
                   int64_t timeoutMillis) throw(RemotingException);

  void invokeOneway(const std::string& addr, RemotingCommand& request) throw(RemotingException);

  void registerProcessor(MQRequestCode requestCode, RequestProcessor* requestProcessor);

  std::vector<std::string> getNameServerAddressList() { return m_namesrvAddrList; }

 private:
  static bool SendCommand(TcpTransportPtr channel, RemotingCommand& msg);
  static void MessageReceived(void* context, MemoryBlockPtr3& mem, const std::string& addr);

  void messageReceived(MemoryBlockPtr3& mem, const std::string& addr);
  void processMessageReceived(MemoryBlockPtr2& mem, const std::string& addr);
  void processRequestCommand(std::unique_ptr<RemotingCommand> cmd, const std::string& addr);
  void processResponseCommand(std::unique_ptr<RemotingCommand> cmd);

  // timeout daemon
  void scanResponseTablePeriodically();
  void scanResponseTable();

  TcpTransportPtr GetTransport(const std::string& addr, bool needResponse);
  TcpTransportPtr CreateTransport(const std::string& addr, bool needResponse);
  TcpTransportPtr CreateNameServerTransport(bool needResponse);

  bool CloseTransport(const std::string& addr, TcpTransportPtr channel);
  bool CloseNameServerTransport(TcpTransportPtr channel);

  std::unique_ptr<RemotingCommand> invokeSyncImpl(TcpTransportPtr channel,
                                                  RemotingCommand& request,
                                                  int64_t timeoutMillis) throw(RemotingTimeoutException,
                                                                               RemotingSendRequestException);
  void invokeAsyncImpl(TcpTransportPtr channel,
                       RemotingCommand& request,
                       int64_t timeoutMillis,
                       InvokeCallback* invokeCallback) throw(RemotingSendRequestException);
  void invokeOnewayImpl(TcpTransportPtr channel, RemotingCommand& request) throw(RemotingSendRequestException);

  // rpc hook
  void doBeforeRpcHooks(const std::string& addr, RemotingCommand& request, bool toSent);
  void doAfterRpcHooks(const std::string& addr, RemotingCommand& request, RemotingCommand* response, bool toSent);

  // future management
  void addResponseFuture(int opaque, std::shared_ptr<ResponseFuture> pFuture);
  std::shared_ptr<ResponseFuture> findAndDeleteResponseFuture(int opaque);

 private:
  using ProcessorMap = std::map<int, RequestProcessor*>;
  using TransportMap = std::map<std::string, std::shared_ptr<TcpTransport>>;
  using FutureMap = std::map<int, std::shared_ptr<ResponseFuture>>;

  ProcessorMap m_processorTable;  // code -> processor

  TransportMap m_transportTable;  // addr -> transport
  std::timed_mutex m_transportTableMutex;

  FutureMap m_futureTable;  // opaque -> future
  std::mutex m_futureTableMutex;

  // FIXME: not strict thread-safe in abnormal scence
  std::vector<std::shared_ptr<RPCHook>> m_rpcHooks;  // for Acl / ONS

  uint64_t m_tcpConnectTimeout;           // ms
  uint64_t m_tcpTransportTryLockTimeout;  // s

  // NameServer
  std::timed_mutex m_namesrvLock;
  std::vector<std::string> m_namesrvAddrList;
  std::string m_namesrvAddrChoosed;
  unsigned int m_namesrvIndex;

  thread_pool_executor m_dispatchExecutor;
  thread_pool_executor m_handleExecutor;
  scheduled_thread_pool_executor m_timeoutExecutor;
};

}  // namespace rocketmq

#endif  // __TCP_REMOTING_CLIENT_H__<|MERGE_RESOLUTION|>--- conflicted
+++ resolved
@@ -41,26 +41,6 @@
   TcpRemotingClient(int workerThreadNum, uint64_t tcpConnectTimeout, uint64_t tcpTransportTryLockTimeout);
   virtual ~TcpRemotingClient();
 
-<<<<<<< HEAD
-  virtual void stopAllTcpTransportThread();
-  virtual void updateNameServerAddressList(const string& addrs);
-
-  virtual bool invokeHeartBeat(const string& addr, RemotingCommand& request, int timeoutMillis = 3000);
-
-  // delete outsite;
-  virtual RemotingCommand* invokeSync(const string& addr, RemotingCommand& request, int timeoutMillis = 3000);
-
-  virtual bool invokeAsync(const string& addr,
-                           RemotingCommand& request,
-                           AsyncCallbackWrap* cbw,
-                           int64 timeoutMilliseconds,
-                           int maxRetrySendTimes = 1,
-                           int retrySendTimes = 1);
-
-  virtual void invokeOneway(const string& addr, RemotingCommand& request);
-
-  virtual void registerProcessor(MQRequestCode requestCode, ClientRemotingProcessor* clientRemotingProcessor);
-=======
   void start();
   void shutdown();
 
@@ -71,7 +51,6 @@
   std::unique_ptr<RemotingCommand> invokeSync(const std::string& addr,
                                               RemotingCommand& request,
                                               int timeoutMillis = 3000) throw(RemotingException);
->>>>>>> 1fbe0ea9
 
   void invokeAsync(const std::string& addr,
                    RemotingCommand& request,
