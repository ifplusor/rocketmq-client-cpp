--- conflicted
+++ resolved
@@ -288,34 +288,6 @@
   }
 }
 
-<<<<<<< HEAD
-bool TcpRemotingClient::invokeAsync(const string& addr,
-                                    RemotingCommand& request,
-                                    AsyncCallbackWrap* callback,
-                                    int64 timeoutMillis,
-                                    int maxRetrySendTimes,
-                                    int retrySendTimes) {
-  std::shared_ptr<TcpTransport> pTcp = GetTransport(addr, true);
-  if (pTcp != nullptr) {
-    int code = request.getCode();
-    int opaque = request.getOpaque();
-
-    // delete in callback
-    std::shared_ptr<ResponseFuture> responseFuture(
-        new ResponseFuture(code, opaque, this, timeoutMillis, true, callback));
-    responseFuture->setMaxRetrySendTimes(maxRetrySendTimes);
-    responseFuture->setRetrySendTimes(retrySendTimes);
-    responseFuture->setBrokerAddr(addr);
-    responseFuture->setRequestCommand(request);
-    addResponseFuture(opaque, responseFuture);
-
-    // timeout monitor
-    boost::asio::deadline_timer* t =
-        new boost::asio::deadline_timer(m_timerService, boost::posix_time::milliseconds(timeoutMillis));
-    addTimerCallback(t, opaque);
-    t->async_wait(
-        boost::bind(&TcpRemotingClient::handleAsyncRequestTimeout, this, boost::asio::placeholders::error, opaque));
-=======
 void TcpRemotingClient::invokeOneway(const std::string& addr, RemotingCommand& request) throw(RemotingException) {
   TcpTransportPtr channel = GetTransport(addr, true);
   if (channel != nullptr) {
@@ -331,7 +303,6 @@
     THROW_MQEXCEPTION(RemotingConnectException, "connect to <" + addr + "> failed", -1);
   }
 }
->>>>>>> 1fbe0ea9
 
 void TcpRemotingClient::invokeOnewayImpl(TcpTransportPtr channel,
                                          RemotingCommand& request) throw(RemotingSendRequestException) {
