#include "StringIdMaker.h"
<<<<<<< HEAD

=======
#include <boost/asio.hpp>
>>>>>>> d6486358

namespace rocketmq {

#ifdef WIN32
int gettimeofdayWin(struct timeval *tp, void *tzp)
{
<<<<<<< HEAD
	time_t clock;
	struct tm tm;
	SYSTEMTIME wtm;
	GetLocalTime(&wtm);
	tm.tm_year	= wtm.wYear - 1900;
	tm.tm_mon = wtm.wMonth - 1;
	tm.tm_mday = wtm.wDay;
	tm.tm_hour = wtm.wHour;
	tm.tm_min = wtm.wMinute;
	tm.tm_sec = wtm.wSecond;
	tm. tm_isdst = -1;
	clock = mktime(&tm);
	tp->tv_sec = clock;
	tp->tv_usec = wtm.wMilliseconds * 1000;
	return (0);
=======
  time_t clock;
  struct tm tm;
  SYSTEMTIME wtm;
  GetLocalTime(&wtm);
  tm.tm_year   = wtm.wYear - 1900;
  tm.tm_mon   = wtm.wMonth - 1;
  tm.tm_mday   = wtm.wDay;
  tm.tm_hour   = wtm.wHour;
  tm.tm_min   = wtm.wMinute;
  tm.tm_sec   = wtm.wSecond;
  tm. tm_isdst  = -1;
  clock = mktime(&tm);
  tp->tv_sec = clock;
  tp->tv_usec = wtm.wMilliseconds * 1000;
  return (0);
>>>>>>> d6486358
}
#endif

StringIdMaker::StringIdMaker() {
  memset(_buff, 0, sizeof(_buff));
  memset(_0x_buff, 0, sizeof(_0x_buff));
  srand((uint32_t)time(NULL));
  init_prefix();
}
StringIdMaker::~StringIdMaker() {}

void StringIdMaker::init_prefix() {
  uint32_t pid = getpid();
  uint32_t ip = get_ip();
  uint32_t random_num = (rand() % 0xFFFF);

  memcpy(_buff + 2, &pid, 4);
  memcpy(_buff, &ip, 4);
  memcpy(_buff + 6, &random_num, 4);

  hexdump(_buff, _0x_buff, 10);

  set_start_and_next_tm();
}

uint32_t StringIdMaker::get_ip() {
  char name[1024];
  boost::system::error_code ec;
  if (boost::asio::detail::socket_ops::gethostname(name, sizeof(name), ec) != 0) {
    return 0;
  }

  boost::asio::io_service io_service;
  boost::asio::ip::tcp::resolver resolver(io_service);
  boost::asio::ip::tcp::resolver::query query(name, "");
  boost::system::error_code error;
  boost::asio::ip::tcp::resolver::iterator iter = resolver.resolve(query, error);
  if (error) {
    return 0;
  }
  boost::asio::ip::tcp::resolver::iterator end;  // End marker.
  boost::asio::ip::tcp::endpoint ep;
  while (iter != end) {
    ep = *iter++;
  }
  std::string s_localIpAddress = ep.address().to_string();

  int a[4];
  std::string IP = s_localIpAddress;
  std::string strTemp;
  size_t pos;
  size_t i = 3;

  do {
    pos = IP.find(".");

    if (pos != std::string::npos) {
      strTemp = IP.substr(0, pos);
      a[i] = atoi(strTemp.c_str());
      i--;
      IP.erase(0, pos + 1);
    } else {
      strTemp = IP;
      a[i] = atoi(strTemp.c_str());
      break;
    }

  } while (1);

  uint32_t nResult = (a[3] << 24) + (a[2] << 16) + (a[1] << 8) + a[0];
  return nResult;
}

uint64_t StringIdMaker::get_curr_ms() {
  struct timeval time_now;
  //windows and linux use the same function name, windows's defination as begining this file
<<<<<<< HEAD
#ifdef  WIN32
  gettimeofdayWin(&time_now, NULL); //  WIN32
#else
  gettimeofday(&time_now, NULL);	//LINUX
#endif 

=======
  gettimeofday(&time_now, NULL);
>>>>>>> d6486358
  uint64_t ms_time = time_now.tv_sec * 1000 + time_now.tv_usec / 1000;
  return ms_time;
}

void StringIdMaker::set_start_and_next_tm() {
  time_t tmNow = time(NULL);
  tm *ptmNow = localtime(&tmNow);
  tm mon_begin;
  mon_begin.tm_year = ptmNow->tm_year;
  mon_begin.tm_mon = ptmNow->tm_mon;
  mon_begin.tm_mday = 0;
  mon_begin.tm_hour = 0;
  mon_begin.tm_min = 0;
  mon_begin.tm_sec = 0;

  tm mon_next_begin;
  if (ptmNow->tm_mon == 12) {
    mon_next_begin.tm_year = ptmNow->tm_year + 1;
    mon_next_begin.tm_mon = 1;
  } else {
    mon_next_begin.tm_year = ptmNow->tm_year;
    mon_next_begin.tm_mon = ptmNow->tm_mon + 1;
  }
  mon_next_begin.tm_mday = 0;
  mon_next_begin.tm_hour = 0;
  mon_next_begin.tm_min = 0;
  mon_next_begin.tm_sec = 0;

  time_t mon_begin_tm = mktime(&mon_begin);
  time_t mon_end_tm = mktime(&mon_next_begin);

  _start_tm = mon_begin_tm * 1000;
  _next_start_tm = mon_end_tm * 1000;
}

int StringIdMaker::atomic_incr(int id) {
  #ifdef WIN32
<<<<<<< HEAD
	InterlockedIncrement((LONG*)&id);
=======
    InterlockedIncrement(&id)
>>>>>>> d6486358
  #else
    __sync_add_and_fetch(&id, 1);
  #endif
  return id;
}
std::string StringIdMaker::get_unique_id() {
  uint64_t now_time = get_curr_ms();

  if (now_time > _next_start_tm) {
    set_start_and_next_tm();
  }
  uint32_t tm_period = now_time - _start_tm;
  seqid = atomic_incr(seqid) & 0xFF;

  std::size_t prifix_len = 10;  // 10 = prefix len
  unsigned char *write_index = _buff + prifix_len;

  memcpy(write_index, &tm_period, 4);
  write_index += 4;

  memcpy(write_index, &seqid, 2);

  hexdump(_buff + prifix_len, (_0x_buff + (2 * prifix_len)), 6);
  _0x_buff[32] = '\0';
  return std::string(_0x_buff);
}

void StringIdMaker::hexdump(unsigned char *buffer, char *out_buff, unsigned long index) {
  for (unsigned long i = 0; i < index; i++) {
    sprintf(out_buff + 2 * i, "%02X ", buffer[i]);
  }
}
}<|MERGE_RESOLUTION|>--- conflicted
+++ resolved
@@ -1,16 +1,10 @@
 #include "StringIdMaker.h"
-<<<<<<< HEAD
-
-=======
-#include <boost/asio.hpp>
->>>>>>> d6486358
 
 namespace rocketmq {
 
 #ifdef WIN32
 int gettimeofdayWin(struct timeval *tp, void *tzp)
 {
-<<<<<<< HEAD
 	time_t clock;
 	struct tm tm;
 	SYSTEMTIME wtm;
@@ -26,23 +20,6 @@
 	tp->tv_sec = clock;
 	tp->tv_usec = wtm.wMilliseconds * 1000;
 	return (0);
-=======
-  time_t clock;
-  struct tm tm;
-  SYSTEMTIME wtm;
-  GetLocalTime(&wtm);
-  tm.tm_year   = wtm.wYear - 1900;
-  tm.tm_mon   = wtm.wMonth - 1;
-  tm.tm_mday   = wtm.wDay;
-  tm.tm_hour   = wtm.wHour;
-  tm.tm_min   = wtm.wMinute;
-  tm.tm_sec   = wtm.wSecond;
-  tm. tm_isdst  = -1;
-  clock = mktime(&tm);
-  tp->tv_sec = clock;
-  tp->tv_usec = wtm.wMilliseconds * 1000;
-  return (0);
->>>>>>> d6486358
 }
 #endif
 
@@ -119,16 +96,12 @@
 uint64_t StringIdMaker::get_curr_ms() {
   struct timeval time_now;
   //windows and linux use the same function name, windows's defination as begining this file
-<<<<<<< HEAD
 #ifdef  WIN32
   gettimeofdayWin(&time_now, NULL); //  WIN32
 #else
   gettimeofday(&time_now, NULL);	//LINUX
 #endif 
 
-=======
-  gettimeofday(&time_now, NULL);
->>>>>>> d6486358
   uint64_t ms_time = time_now.tv_sec * 1000 + time_now.tv_usec / 1000;
   return ms_time;
 }
@@ -166,11 +139,7 @@
 
 int StringIdMaker::atomic_incr(int id) {
   #ifdef WIN32
-<<<<<<< HEAD
-	InterlockedIncrement((LONG*)&id);
-=======
-    InterlockedIncrement(&id)
->>>>>>> d6486358
+	  InterlockedIncrement((LONG*)&id);
   #else
     __sync_add_and_fetch(&id, 1);
   #endif
